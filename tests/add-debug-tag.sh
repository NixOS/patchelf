#! /bin/sh -e
<<<<<<< HEAD
SCRATCH=scratch/$(basename $0 .sh)
=======
SCRATCH=scratch/$(basename "$0" .sh)
>>>>>>> edec2a9a
READELF=${READELF:-readelf}

rm -rf "${SCRATCH}"
mkdir -p "${SCRATCH}"

cp libsimple.so "${SCRATCH}"/

# check there is no DT_DEBUG tag
<<<<<<< HEAD
debugTag=$($READELF -d ${SCRATCH}/libsimple.so)
=======
debugTag=$($READELF -d "${SCRATCH}/libsimple.so")
>>>>>>> edec2a9a
echo ".dynamic before: $debugTag"
if echo "$debugTag" | grep -q DEBUG; then
    echo "failed --add-debug-tag test. Expected no line with (DEBUG), got: $debugTag"
    exit 1
fi

# set DT_DEBUG
../src/patchelf --add-debug-tag "${SCRATCH}/libsimple.so"

# check there is DT_DEBUG tag
<<<<<<< HEAD
debugTag=$($READELF -d ${SCRATCH}/libsimple.so)
=======
debugTag=$($READELF -d "${SCRATCH}/libsimple.so")
>>>>>>> edec2a9a
echo ".dynamic before: $debugTag"
if ! echo "$debugTag" | grep -q DEBUG; then
    echo "failed --add-debug-tag test. Expected line with (DEBUG), got: $debugTag"
    exit 1
fi<|MERGE_RESOLUTION|>--- conflicted
+++ resolved
@@ -1,9 +1,5 @@
 #! /bin/sh -e
-<<<<<<< HEAD
 SCRATCH=scratch/$(basename $0 .sh)
-=======
-SCRATCH=scratch/$(basename "$0" .sh)
->>>>>>> edec2a9a
 READELF=${READELF:-readelf}
 
 rm -rf "${SCRATCH}"
@@ -12,11 +8,7 @@
 cp libsimple.so "${SCRATCH}"/
 
 # check there is no DT_DEBUG tag
-<<<<<<< HEAD
-debugTag=$($READELF -d ${SCRATCH}/libsimple.so)
-=======
 debugTag=$($READELF -d "${SCRATCH}/libsimple.so")
->>>>>>> edec2a9a
 echo ".dynamic before: $debugTag"
 if echo "$debugTag" | grep -q DEBUG; then
     echo "failed --add-debug-tag test. Expected no line with (DEBUG), got: $debugTag"
@@ -27,11 +19,7 @@
 ../src/patchelf --add-debug-tag "${SCRATCH}/libsimple.so"
 
 # check there is DT_DEBUG tag
-<<<<<<< HEAD
-debugTag=$($READELF -d ${SCRATCH}/libsimple.so)
-=======
 debugTag=$($READELF -d "${SCRATCH}/libsimple.so")
->>>>>>> edec2a9a
 echo ".dynamic before: $debugTag"
 if ! echo "$debugTag" | grep -q DEBUG; then
     echo "failed --add-debug-tag test. Expected line with (DEBUG), got: $debugTag"
