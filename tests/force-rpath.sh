--- conflicted
+++ resolved
@@ -1,9 +1,5 @@
 #! /bin/sh -e
-<<<<<<< HEAD
-SCRATCH=scratch/$(basename $0 .sh)
-=======
 SCRATCH=scratch/$(basename "$0" .sh)
->>>>>>> edec2a9a
 OBJDUMP=${OBJDUMP:-objdump}
 
 rm -rf "${SCRATCH}"
@@ -19,11 +15,7 @@
 }
 
 expect() {
-<<<<<<< HEAD
-    out=$(echo $($OBJDUMP -x $SCRATCHFILE | grep PATH))
-=======
     out=$("$OBJDUMP" -x "$SCRATCHFILE" | grep PATH || true)
->>>>>>> edec2a9a
 
     for i in $out; do
         if [ "$i" != "$1" ]; then
