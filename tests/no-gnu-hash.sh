--- conflicted
+++ resolved
@@ -1,9 +1,5 @@
 #! /bin/sh -e
-<<<<<<< HEAD
-SCRATCH=scratch/$(basename $0 .sh)
-=======
 SCRATCH=scratch/$(basename "$0" .sh)
->>>>>>> edec2a9a
 STRIP=${STRIP:-strip}
 
 rm -rf "${SCRATCH}"
@@ -11,11 +7,7 @@
 
 cp simple "${SCRATCH}/"
 
-<<<<<<< HEAD
-${STRIP} --remove-section=.gnu.hash ${SCRATCH}/simple
-=======
 ${STRIP} --remove-section=.gnu.hash "${SCRATCH}/simple"
->>>>>>> edec2a9a
 
 # Check if patchelf handles binaries with GNU_HASH in dynamic section but
 # without .gnu.hash section
