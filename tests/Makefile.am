--- conflicted
+++ resolved
@@ -28,11 +28,8 @@
   no-rpath-pie-powerpc.sh \
   build-id.sh \
   invalid-elf.sh \
-<<<<<<< HEAD
-  endianness.sh
-=======
+  endianness.sh \
   contiguous_note_sections.sh
->>>>>>> add92c1f
 
 build_TESTS = \
   $(no_rpath_arch_TESTS)
