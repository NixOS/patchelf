{
  "nodes": {
    "flake-parts": {
      "inputs": {
        "nixpkgs-lib": [
          "nixpkgs"
        ]
      },
      "locked": {
        "lastModified": 1733312601,
        "narHash": "sha256-4pDvzqnegAfRkPwO3wmwBhVi/Sye1mzps0zHWYnP88c=",
        "owner": "hercules-ci",
        "repo": "flake-parts",
        "rev": "205b12d8b7cd4802fbcb8e8ef6a0f1408781a4f9",
        "type": "github"
      },
      "original": {
        "owner": "hercules-ci",
        "repo": "flake-parts",
        "type": "github"
      }
    },
    "git-hooks-nix": {
      "inputs": {
        "flake-compat": [],
        "gitignore": [],
        "nixpkgs": [
          "nixpkgs"
        ],
        "nixpkgs-stable": [
          "nixpkgs"
        ]
      },
      "locked": {
        "lastModified": 1734279981,
        "narHash": "sha256-NdaCraHPp8iYMWzdXAt5Nv6sA3MUzlCiGiR586TCwo0=",
        "owner": "cachix",
        "repo": "git-hooks.nix",
        "rev": "aa9f40c906904ebd83da78e7f328cd8aeaeae785",
        "type": "github"
      },
      "original": {
        "owner": "cachix",
        "repo": "git-hooks.nix",
        "type": "github"
      }
    },
    "nixpkgs": {
      "locked": {
<<<<<<< HEAD
        "lastModified": 1672057183,
        "narHash": "sha256-GN7/10DNNvs1FPj9tlZA2qgNdFuYKKuS3qlHTqAxasQ=",
        "owner": "NixOS",
        "repo": "nixpkgs",
        "rev": "b139e44d78c36c69bcbb825b20dbfa51e7738347",
        "type": "github"
      },
      "original": {
        "id": "nixpkgs",
        "ref": "nixpkgs-unstable",
        "type": "indirect"
=======
        "lastModified": 1731763621,
        "narHash": "sha256-ddcX4lQL0X05AYkrkV2LMFgGdRvgap7Ho8kgon3iWZk=",
        "owner": "NixOS",
        "repo": "nixpkgs",
        "rev": "c69a9bffbecde46b4b939465422ddc59493d3e4d",
        "type": "github"
      },
      "original": {
        "owner": "NixOS",
        "ref": "nixpkgs-unstable",
        "repo": "nixpkgs",
        "type": "github"
>>>>>>> edec2a9a
      }
    },
    "root": {
      "inputs": {
        "flake-parts": "flake-parts",
        "git-hooks-nix": "git-hooks-nix",
        "nixpkgs": "nixpkgs"
      }
    }
  },
  "root": "root",
  "version": 7
}<|MERGE_RESOLUTION|>--- conflicted
+++ resolved
@@ -47,19 +47,6 @@
     },
     "nixpkgs": {
       "locked": {
-<<<<<<< HEAD
-        "lastModified": 1672057183,
-        "narHash": "sha256-GN7/10DNNvs1FPj9tlZA2qgNdFuYKKuS3qlHTqAxasQ=",
-        "owner": "NixOS",
-        "repo": "nixpkgs",
-        "rev": "b139e44d78c36c69bcbb825b20dbfa51e7738347",
-        "type": "github"
-      },
-      "original": {
-        "id": "nixpkgs",
-        "ref": "nixpkgs-unstable",
-        "type": "indirect"
-=======
         "lastModified": 1731763621,
         "narHash": "sha256-ddcX4lQL0X05AYkrkV2LMFgGdRvgap7Ho8kgon3iWZk=",
         "owner": "NixOS",
@@ -72,7 +59,6 @@
         "ref": "nixpkgs-unstable",
         "repo": "nixpkgs",
         "type": "github"
->>>>>>> edec2a9a
       }
     },
     "root": {
