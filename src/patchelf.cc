/*
 *  PatchELF is a utility to modify properties of ELF executables and libraries
 *  Copyright (C) 2004-2016  Eelco Dolstra <edolstra@gmail.com>
 *
 *  This program is free software: you can redistribute it and/or modify
 *  it under the terms of the GNU General Public License as published by
 *  the Free Software Foundation, either version 3 of the License, or (at
 *  your option) any later version.
 *
 *  This program is distributed in the hope that it will be useful, but
 *  WITHOUT ANY WARRANTY; without even the implied warranty of
 *  MERCHANTABILITY or FITNESS FOR A PARTICULAR PURPOSE. See the GNU
 *  General Public License for more details.
 *
 *  You should have received a copy of the GNU General Public License
 *  along with this program. If not, see <http://www.gnu.org/licenses/>.
 */

#include <algorithm>
#include <fstream>
#include <limits>
#include <map>
#include <memory>
#include <optional>
#include <set>
#include <sstream>
#include <stdexcept>
#include <string>
#include <string_view>
#include <unordered_map>
#include <unordered_set>
#include <vector>
<<<<<<< HEAD
#include <optional>
#include <forward_list>
#include <variant>
=======
>>>>>>> 65bf3d9d

#include <cassert>
#include <cerrno>
#include <cstdarg>
#include <cstdio>
#include <cstdlib>
#include <cstring>

#include <fcntl.h>
#include <sys/stat.h>
#include <sys/types.h>
#include <unistd.h>
#include <stdlib.h>

#include "elf.h"
#include "patchelf.h"

#ifndef PACKAGE_STRING
#define PACKAGE_STRING "patchelf"
#endif

// This is needed for Windows/mingw
#ifndef O_BINARY
#define O_BINARY 0
#endif

static bool debugMode = false;

static bool forceRPath = false;

using namespace std;

static vector<string> fileNames;
static string outputFileName;
static bool alwaysWrite = false;
static bool cleanStrtab = false;
#ifdef DEFAULT_PAGESIZE
static int forcedPageSize = DEFAULT_PAGESIZE;
#else
static int forcedPageSize = -1;
#endif

#ifndef EM_LOONGARCH
#define EM_LOONGARCH    258
#endif

[[nodiscard]] static std::vector<std::string> splitColonDelimitedString(std::string_view s)
{
    std::vector<std::string> parts;

    size_t pos;
    while ((pos = s.find(':')) != std::string_view::npos) {
        parts.emplace_back(s.substr(0, pos));
        s = s.substr(pos + 1);
    }

    if (!s.empty())
        parts.emplace_back(s);

    return parts;
}

static bool hasAllowedPrefix(const std::string & s, const std::vector<std::string> & allowedPrefixes)
{
    return std::any_of(allowedPrefixes.begin(), allowedPrefixes.end(), [&](const std::string & i) { return !s.compare(0, i.size(), i); });
}

static std::string trim(std::string s)
{
    s.erase(s.begin(), std::find_if(s.begin(), s.end(), [](unsigned char ch) { return !std::isspace(ch); }));
    s.erase(std::find_if(s.rbegin(), s.rend(), [](unsigned char ch) { return !std::isspace(ch); }).base(), s.end());

    return s;
}

static std::string downcase(std::string s)
{
    std::transform(s.begin(), s.end(), s.begin(), [](unsigned char c){ return std::tolower(c); });
    return s;
}

/* !!! G++ creates broken code if this function is inlined, don't know
   why... */
template<ElfFileParams>
template<class I>
<<<<<<< HEAD
I ElfFile<ElfFileParamNames()>::rdi(I i) const
=======
constexpr I ElfFile<ElfFileParamNames>::rdi(I i) const noexcept
>>>>>>> 65bf3d9d
{
    I r = 0;
    if (littleEndian) {
        for (unsigned int n = 0; n < sizeof(I); ++n) {
            r |= ((I) *(((unsigned char *) &i) + n)) << (n * 8);
        }
    } else {
        for (unsigned int n = 0; n < sizeof(I); ++n) {
            r |= ((I) *(((unsigned char *) &i) + n)) << ((sizeof(I) - n - 1) * 8);
        }
    }
    return r;
}

static void debug(const char * format, ...)
{
    if (debugMode) {
        va_list ap;
        va_start(ap, format);
        vfprintf(stderr, format, ap);
        va_end(ap);
    }
}


static void fmt2([[maybe_unused]] std::ostringstream & out)
{
}


template<typename T, typename... Args>
void fmt2(std::ostringstream & out, T x, Args... args)
{
    out << x;
    fmt2(out, args...);
}


template<typename... Args>
std::string fmt(Args... args)
{
    std::ostringstream out;
    fmt2(out, args...);
    return out.str();
}


struct SysError : std::runtime_error
{
    int errNo;
    explicit SysError(const std::string & msg)
        : std::runtime_error(fmt(msg + ": " + strerror(errno)))
        , errNo(errno)
    { }
};

[[noreturn]] static void error(const std::string & msg)
{
    if (errno)
        throw SysError(msg);
    throw std::runtime_error(msg);
}

static FileContents readFile(const std::string & fileName,
    size_t cutOff = std::numeric_limits<size_t>::max())
{
    struct stat st;
    if (stat(fileName.c_str(), &st) != 0)
        throw SysError(fmt("getting info about '", fileName, "'"));

    if (static_cast<uint64_t>(st.st_size) > static_cast<uint64_t>(std::numeric_limits<size_t>::max()))
        throw SysError(fmt("cannot read file of size ", st.st_size, " into memory"));

    size_t size = std::min(cutOff, static_cast<size_t>(st.st_size));

    FileContents contents = std::make_shared<std::vector<unsigned char>>(size);

    int fd = open(fileName.c_str(), O_RDONLY | O_BINARY);
    if (fd == -1) throw SysError(fmt("opening '", fileName, "'"));

    size_t bytesRead = 0;
    ssize_t portion;
    while ((portion = read(fd, contents->data() + bytesRead, size - bytesRead)) > 0)
        bytesRead += portion;

    close(fd);

    if (bytesRead != size)
        throw SysError(fmt("reading '", fileName, "'"));

    return contents;
}


struct ElfType
{
    bool is32Bit;
    int machine; // one of EM_*
};


[[nodiscard]] static ElfType getElfType(const FileContents & fileContents)
{
    /* Check the ELF header for basic validity. */
    if (fileContents->size() < sizeof(Elf32_Ehdr))
        error("missing ELF header");

    auto contents = fileContents->data();

    if (memcmp(contents, ELFMAG, SELFMAG) != 0)
        error("not an ELF executable");

    if (contents[EI_VERSION] != EV_CURRENT)
        error("unsupported ELF version");

    if (contents[EI_CLASS] != ELFCLASS32 && contents[EI_CLASS] != ELFCLASS64)
        error("ELF executable is not 32 or 64 bit");

    bool is32Bit = contents[EI_CLASS] == ELFCLASS32;

    // FIXME: endianness
    return ElfType { is32Bit, is32Bit ? (reinterpret_cast<Elf32_Ehdr *>(contents))->e_machine : (reinterpret_cast<Elf64_Ehdr *>(contents))->e_machine };
}


static void checkPointer(const FileContents & contents, const void * p, size_t size)
{
    if (p < contents->data() || size > contents->size() || p > contents->data() + contents->size() - size)
        error("data region extends past file end");
}


static void checkOffset(const FileContents & contents, size_t offset, size_t size)
{
    size_t end;

    if (offset > contents->size()
        || size > contents->size()
        || __builtin_add_overflow(offset, size, &end)
        || end > contents->size())
        error("data offset extends past file end");
}


static std::string extractString(const FileContents & contents, size_t offset, size_t size)
{
    checkOffset(contents, offset, size);
    return { reinterpret_cast<const char *>(contents->data()) + offset, size };
}


template<ElfFileParams>
ElfFile<ElfFileParamNames()>::ElfFile(FileContents fContents)
    : fileContents(fContents)
{
    /* Check the ELF header for basic validity. */
    if (fileContents->size() < (off_t) sizeof(Elf_Ehdr)) error("missing ELF header");


    if (memcmp(hdr()->e_ident, ELFMAG, SELFMAG) != 0)
        error("not an ELF executable");

    littleEndian = hdr()->e_ident[EI_DATA] == ELFDATA2LSB;

    if (rdi(hdr()->e_type) != ET_EXEC && rdi(hdr()->e_type) != ET_DYN)
        error("wrong ELF type");

    {
        auto ph_offset = rdi(hdr()->e_phoff);
        auto ph_num = rdi(hdr()->e_phnum);
        auto ph_entsize = rdi(hdr()->e_phentsize);
        size_t ph_size, ph_end;

        if (__builtin_mul_overflow(ph_num, ph_entsize, &ph_size)
            || __builtin_add_overflow(ph_offset, ph_size, &ph_end)
            || ph_end > fileContents->size()) {
            error("program header table out of bounds");
        }
    }

    if (rdi(hdr()->e_shnum) == 0)
        error("no section headers. The input file is probably a statically linked, self-decompressing binary");

    {
        auto sh_offset = rdi(hdr()->e_shoff);
        auto sh_num = rdi(hdr()->e_shnum);
        auto sh_entsize = rdi(hdr()->e_shentsize);
        size_t sh_size, sh_end;

        if (__builtin_mul_overflow(sh_num, sh_entsize, &sh_size)
            || __builtin_add_overflow(sh_offset, sh_size, &sh_end)
            || sh_end > fileContents->size()) {
            error("section header table out of bounds");
        }
    }

    if (rdi(hdr()->e_phentsize) != sizeof(Elf_Phdr))
        error("program headers have wrong size");

    /* Copy the program and section headers. */
    for (int i = 0; i < rdi(hdr()->e_phnum); ++i) {
        Elf_Phdr *phdr = (Elf_Phdr *) (fileContents->data() + rdi(hdr()->e_phoff)) + i;

        checkPointer(fileContents, phdr, sizeof(*phdr));
        phdrs.push_back(*phdr);
        if (rdi(phdrs[i].p_type) == PT_INTERP) isExecutable = true;
    }

    for (int i = 0; i < rdi(hdr()->e_shnum); ++i) {
        Elf_Shdr *shdr = (Elf_Shdr *) (fileContents->data() + rdi(hdr()->e_shoff)) + i;

        checkPointer(fileContents, shdr, sizeof(*shdr));
        shdrs.push_back(*shdr);
    }

    /* Get the section header string table section (".shstrtab").  Its
       index in the section header table is given by e_shstrndx field
       of the ELF header. */
    auto shstrtabIndex = rdi(hdr()->e_shstrndx);
    if (shstrtabIndex >= shdrs.size())
        error("string table index out of bounds");

    auto shstrtabSize = rdi(shdrs[shstrtabIndex].sh_size);
    size_t shstrtabptr;
    if (__builtin_add_overflow(reinterpret_cast<size_t>(fileContents->data()), rdi(shdrs[shstrtabIndex].sh_offset), &shstrtabptr))
        error("string table overflow");
    const char *shstrtab = reinterpret_cast<const char *>(shstrtabptr);
    checkPointer(fileContents, shstrtab, shstrtabSize);

    if (shstrtabSize == 0)
        error("string table size is zero");

    if (shstrtab[shstrtabSize - 1] != 0)
        error("string table is not zero terminated");

    sectionNames = std::string(shstrtab, shstrtabSize);

    sectionsByOldIndex.resize(shdrs.size());
    for (size_t i = 1; i < shdrs.size(); ++i)
        sectionsByOldIndex.at(i) = getSectionName(shdrs.at(i));
}


template<ElfFileParams>
<<<<<<< HEAD
unsigned int ElfFile<ElfFileParamNames()>::getPageSize() const
=======
unsigned int ElfFile<ElfFileParamNames>::getPageSize() const noexcept
>>>>>>> 65bf3d9d
{
    if (forcedPageSize > 0)
        return forcedPageSize;

    // Architectures (and ABIs) can have different minimum section alignment
    // requirements. There is no authoritative list of these values. The
    // current list is extracted from GNU gold's source code (abi_pagesize).
    switch (rdi(hdr()->e_machine)) {
      case EM_IA_64:
      case EM_MIPS:
      case EM_PPC:
      case EM_PPC64:
      case EM_AARCH64:
      case EM_TILEGX:
      case EM_LOONGARCH:
        return 0x10000;
      case EM_SPARC: // This should be sparc 32-bit. According to the linux
                     // kernel 4KB should be also fine, but it seems that solaris is doing 8KB
      case EM_SPARCV9: /* SPARC64 support */
        return 0x2000;
      default:
        return 0x1000;
    }
}


template<ElfFileParams>
void ElfFile<ElfFileParamNames()>::sortPhdrs()
{
    /* Sort the segments by offset. */
    CompPhdr comp;
    comp.elfFile = this;
    stable_sort(phdrs.begin(), phdrs.end(), comp);
}


template<ElfFileParams>
void ElfFile<ElfFileParamNames()>::sortShdrs()
{
    /* Translate sh_link mappings to section names, since sorting the
       sections will invalidate the sh_link fields. */
    std::map<SectionName, SectionName> linkage;
    for (unsigned int i = 1; i < rdi(hdr()->e_shnum); ++i)
        if (rdi(shdrs.at(i).sh_link) != 0)
            linkage[getSectionName(shdrs.at(i))] = getSectionName(shdrs.at(rdi(shdrs.at(i).sh_link)));

    /* Idem for sh_info on certain sections. */
    std::map<SectionName, SectionName> info;
    for (unsigned int i = 1; i < rdi(hdr()->e_shnum); ++i)
        if (rdi(shdrs.at(i).sh_info) != 0 &&
            (rdi(shdrs.at(i).sh_type) == SHT_REL || rdi(shdrs.at(i).sh_type) == SHT_RELA))
            info[getSectionName(shdrs.at(i))] = getSectionName(shdrs.at(rdi(shdrs.at(i).sh_info)));

    /* Idem for the index of the .shstrtab section in the ELF header. */
    Elf_Shdr shstrtab = shdrs.at(rdi(hdr()->e_shstrndx));

    /* Sort the sections by offset. */
    CompShdr comp;
    comp.elfFile = this;
    stable_sort(shdrs.begin() + 1, shdrs.end(), comp);

    /* Restore the sh_link mappings. */
    for (unsigned int i = 1; i < rdi(hdr()->e_shnum); ++i)
        if (rdi(shdrs[i].sh_link) != 0)
            wri(shdrs[i].sh_link,
                getSectionIndex(linkage[getSectionName(shdrs[i])]));

    /* And the st_info mappings. */
    for (unsigned int i = 1; i < rdi(hdr()->e_shnum); ++i)
        if (rdi(shdrs.at(i).sh_info) != 0 &&
            (rdi(shdrs.at(i).sh_type) == SHT_REL || rdi(shdrs.at(i).sh_type) == SHT_RELA))
            wri(shdrs.at(i).sh_info,
                getSectionIndex(info.at(getSectionName(shdrs.at(i)))));

    /* And the .shstrtab index. Note: the match here is done by checking the offset as searching
     * by name can yield incorrect results in case there are multiple sections with the same
     * name as the one initially pointed by hdr()->e_shstrndx */
    for (unsigned int i = 1; i < rdi(hdr()->e_shnum); ++i) {
        if (shdrs.at(i).sh_offset == shstrtab.sh_offset) {
            wri(hdr()->e_shstrndx, i);
        }
    }
}

static void writeFile(const std::string & fileName, const FileContents & contents)
{
    debug("writing %s\n", fileName.c_str());

    int fd = open(fileName.c_str(), O_CREAT | O_TRUNC | O_WRONLY | O_BINARY, 0777);
    if (fd == -1)
        error("open");

    size_t bytesWritten = 0;
    ssize_t portion;
    while (bytesWritten < contents->size()) {
        if ((portion = write(fd, contents->data() + bytesWritten, contents->size() - bytesWritten)) < 0) {
            if (errno == EINTR)
                continue;
            error("write");
        }
        bytesWritten += portion;
    }

    if (close(fd) >= 0)
        return;
    /*
     * Just ignore EINTR; a retry loop is the wrong thing to do.
     *
     * http://lkml.indiana.edu/hypermail/linux/kernel/0509.1/0877.html
     * https://bugzilla.gnome.org/show_bug.cgi?id=682819
     * http://utcc.utoronto.ca/~cks/space/blog/unix/CloseEINTR
     * https://sites.google.com/site/michaelsafyan/software-engineering/checkforeintrwheninvokingclosethinkagain
     */
    if (errno == EINTR)
        return;
    error("close");
}


<<<<<<< HEAD
template<ElfFileParams>
void ElfFile<ElfFileParamNames()>::shiftFile(unsigned int extraPages, size_t startOffset)
=======
static uint64_t roundUp(uint64_t n, uint64_t m)
{
    if (n == 0)
        return m;
    return ((n - 1) / m + 1) * m;
}


template<ElfFileParams>
void ElfFile<ElfFileParamNames>::shiftFile(unsigned int extraPages, size_t startOffset, size_t extraBytes)
>>>>>>> 65bf3d9d
{
    assert(startOffset >= sizeof(Elf_Ehdr));

    unsigned int oldSize = fileContents->size();
    assert(oldSize > startOffset);

    /* Move the entire contents of the file after 'startOffset' by 'extraPages' pages further. */
    unsigned int shift = extraPages * getPageSize();
    fileContents->resize(oldSize + shift, 0);
    memmove(fileContents->data() + startOffset + shift, fileContents->data() + startOffset, oldSize - startOffset);
    memset(fileContents->data() + startOffset, 0, shift);

    /* Adjust the ELF header. */
    wri(hdr()->e_phoff, sizeof(Elf_Ehdr));
    if (rdi(hdr()->e_shoff) >= startOffset)
        wri(hdr()->e_shoff, rdi(hdr()->e_shoff) + shift);

    /* Update the offsets in the section headers. */
    for (int i = 1; i < rdi(hdr()->e_shnum); ++i) {
        size_t sh_offset = rdi(shdrs.at(i).sh_offset);
        if (sh_offset >= startOffset)
            wri(shdrs.at(i).sh_offset, sh_offset + shift);
    }

    int splitIndex = -1;
    size_t splitShift = 0;

    /* Update the offsets in the program headers. */
    for (int i = 0; i < rdi(hdr()->e_phnum); ++i) {
        Elf_Off p_start = rdi(phdrs.at(i).p_offset);

        if (p_start <= startOffset && p_start + rdi(phdrs.at(i).p_filesz) > startOffset && rdi(phdrs.at(i).p_type) == PT_LOAD) {
            assert(splitIndex == -1);

            splitIndex = i;
            splitShift = startOffset - p_start;

            /* This is the load segment we're currently extending within, so we split it. */
            wri(phdrs.at(i).p_offset, startOffset);
            wri(phdrs.at(i).p_memsz, rdi(phdrs.at(i).p_memsz) - splitShift);
            wri(phdrs.at(i).p_filesz, rdi(phdrs.at(i).p_filesz) - splitShift);
            wri(phdrs.at(i).p_paddr, rdi(phdrs.at(i).p_paddr) + splitShift);
            wri(phdrs.at(i).p_vaddr, rdi(phdrs.at(i).p_vaddr) + splitShift);

            p_start = startOffset;
        }

        if (p_start >= startOffset) {
            wri(phdrs.at(i).p_offset, p_start + shift);
            if (rdi(phdrs.at(i).p_align) != 0 &&
                (rdi(phdrs.at(i).p_vaddr) - rdi(phdrs.at(i).p_offset)) % rdi(phdrs.at(i).p_align) != 0) {
                debug("changing alignment of program header %d from %d to %d\n", i,
                    rdi(phdrs.at(i).p_align), getPageSize());
                wri(phdrs.at(i).p_align, getPageSize());
            }
        } else {
            /* If we're not physically shifting, shift back virtual memory. */
            if (rdi(phdrs.at(i).p_paddr) >= shift)
                wri(phdrs.at(i).p_paddr, rdi(phdrs.at(i).p_paddr) - shift);
            if (rdi(phdrs.at(i).p_vaddr) >= shift)
                wri(phdrs.at(i).p_vaddr, rdi(phdrs.at(i).p_vaddr) - shift);
        }
    }

    assert(splitIndex != -1);

    /* Add a segment that maps the new program/section headers and
       PT_INTERP segment into memory.  Otherwise glibc will choke. */
    phdrs.resize(rdi(hdr()->e_phnum) + 1);
    wri(hdr()->e_phnum, rdi(hdr()->e_phnum) + 1);
    Elf_Phdr & phdr = phdrs.at(rdi(hdr()->e_phnum) - 1);
    wri(phdr.p_type, PT_LOAD);
    wri(phdr.p_offset, phdrs.at(splitIndex).p_offset - splitShift - shift);
    wri(phdr.p_paddr, phdrs.at(splitIndex).p_paddr - splitShift - shift);
    wri(phdr.p_vaddr, phdrs.at(splitIndex).p_vaddr - splitShift - shift);
    wri(phdr.p_filesz, wri(phdr.p_memsz, splitShift + extraBytes));
    wri(phdr.p_flags, PF_R | PF_W);
    wri(phdr.p_align, getPageSize());
}


template<ElfFileParams>
std::string ElfFile<ElfFileParamNames()>::getSectionName(const Elf_Shdr & shdr) const
{
    const size_t name_off = rdi(shdr.sh_name);

    if (name_off >= sectionNames.size())
        error("section name offset out of bounds");

    return std::string(sectionNames.c_str() + name_off);
}


template<ElfFileParams>
<<<<<<< HEAD
Elf_Shdr & ElfFile<ElfFileParamNames()>::findSectionHeader(const SectionName & sectionName)
=======
const Elf_Shdr & ElfFile<ElfFileParamNames>::findSectionHeader(const SectionName & sectionName) const
>>>>>>> 65bf3d9d
{
    auto shdr = tryFindSectionHeader(sectionName);
    if (!shdr) {
        std::string extraMsg;
        if (sectionName == ".interp" || sectionName == ".dynamic" || sectionName == ".dynstr")
            extraMsg = ". The input file is most likely statically linked";
        error("cannot find section '" + sectionName + "'" + extraMsg);
    }
    return *shdr;
}


template<ElfFileParams>
<<<<<<< HEAD
std::optional<std::reference_wrapper<Elf_Shdr>> ElfFile<ElfFileParamNames()>::tryFindSectionHeader(const SectionName & sectionName)
=======
std::optional<std::reference_wrapper<const Elf_Shdr>> ElfFile<ElfFileParamNames>::tryFindSectionHeader(const SectionName & sectionName) const
>>>>>>> 65bf3d9d
{
    auto i = getSectionIndex(sectionName);
    if (i)
        return shdrs.at(i);
    return {};
}

template<ElfFileParams>
template<class T>
span<T> ElfFile<ElfFileParamNames>::getSectionSpan(const Elf_Shdr & shdr) const
{
    return span((T*)(fileContents->data() + rdi(shdr.sh_offset)), rdi(shdr.sh_size)/sizeof(T));
}

template<ElfFileParams>
<<<<<<< HEAD
unsigned int ElfFile<ElfFileParamNames()>::getSectionIndex(const SectionName & sectionName)
=======
template<class T>
span<T> ElfFile<ElfFileParamNames>::getSectionSpan(const SectionName & sectionName)
{
    return getSectionSpan<T>(findSectionHeader(sectionName));
}

template<ElfFileParams>
template<class T>
span<T> ElfFile<ElfFileParamNames>::tryGetSectionSpan(const SectionName & sectionName)
{
    auto shdrOpt = tryFindSectionHeader(sectionName);
    return shdrOpt ? getSectionSpan<T>(*shdrOpt) : span<T>();
}

template<ElfFileParams>
unsigned int ElfFile<ElfFileParamNames>::getSectionIndex(const SectionName & sectionName) const
>>>>>>> 65bf3d9d
{
    for (unsigned int i = 1; i < rdi(hdr()->e_shnum); ++i)
        if (getSectionName(shdrs.at(i)) == sectionName) return i;
    return 0;
}

template<ElfFileParams>
bool ElfFile<ElfFileParamNames()>::haveReplacedSection(const SectionName & sectionName) const
{
    return replacedSections.count(sectionName);
}

template<ElfFileParams>
std::string & ElfFile<ElfFileParamNames()>::replaceSection(const SectionName & sectionName,
    unsigned int size)
{
    auto i = replacedSections.find(sectionName);
    std::string s;

    if (i != replacedSections.end()) {
        s = std::string(i->second);
    } else {
        auto shdr = findSectionHeader(sectionName);
        s = extractString(fileContents, rdi(shdr.sh_offset), rdi(shdr.sh_size));
    }

    s.resize(size);
    replacedSections[sectionName] = s;

    return replacedSections[sectionName];
}

template<ElfFileParams>
std::string & ElfFile<ElfFileParamNames()>::replaceSection(const SectionName & sectionName,
    std::string & replacement)
{
    auto i = replacedSections.find(sectionName);

    if (i != replacedSections.end()) {
        i->second = replacement;
    } else {
    	replacedSections[sectionName] = replacement;
    }

    return replacedSections[sectionName];
}


template<ElfFileParams>
void ElfFile<ElfFileParamNames()>::writeReplacedSections(Elf_Off & curOff,
    Elf_Addr startAddr, Elf_Off startOffset)
{
    /* Overwrite the old section contents with 'X's.  Do this
       *before* writing the new section contents (below) to prevent
       clobbering previously written new section contents. */
    for (auto & i : replacedSections) {
        const std::string & sectionName = i.first;
        const Elf_Shdr & shdr = findSectionHeader(sectionName);
        if (rdi(shdr.sh_type) != SHT_NOBITS)
            memset(fileContents->data() + rdi(shdr.sh_offset), 'Y', rdi(shdr.sh_size));
    }

    std::set<unsigned int> noted_phdrs = {};

    /* We iterate over the sorted section headers here, so that the relative
       position between replaced sections stays the same.  */
    for (auto & shdr : shdrs) {
        std::string sectionName = getSectionName(shdr);
        auto i = replacedSections.find(sectionName);
        if (i == replacedSections.end())
            continue;

        Elf_Shdr orig_shdr = shdr;
        debug("rewriting section '%s' from offset 0x%x (size %d) to offset 0x%x (size %d)\n",
            sectionName.c_str(), rdi(shdr.sh_offset), rdi(shdr.sh_size), curOff, i->second.size());

        memcpy(fileContents->data() + curOff, i->second.c_str(),
            i->second.size());

        /* Update the section header for this section. */
        wri(shdr.sh_offset, curOff);
        wri(shdr.sh_addr, startAddr + (curOff - startOffset));
        wri(shdr.sh_size, i->second.size());
        wri(shdr.sh_addralign, sectionAlignment);

        /* If this is the .interp section, then the PT_INTERP segment
           must be sync'ed with it. */
        if (sectionName == ".interp") {
            for (auto & phdr : phdrs) {
                if (rdi(phdr.p_type) == PT_INTERP) {
                    phdr.p_offset = shdr.sh_offset;
                    phdr.p_vaddr = phdr.p_paddr = shdr.sh_addr;
                    phdr.p_filesz = phdr.p_memsz = shdr.sh_size;
                }
            }
        }

        /* If this is the .dynamic section, then the PT_DYNAMIC segment
           must be sync'ed with it. */
        else if (sectionName == ".dynamic") {
            for (auto & phdr : phdrs) {
                if (rdi(phdr.p_type) == PT_DYNAMIC) {
                    phdr.p_offset = shdr.sh_offset;
                    phdr.p_vaddr = phdr.p_paddr = shdr.sh_addr;
                    phdr.p_filesz = phdr.p_memsz = shdr.sh_size;
                }
            }
        }

        /* If this is a note section, there might be a PT_NOTE segment that
           must be sync'ed with it. Note that normalizeNoteSegments() will have
           already taken care of PT_NOTE segments containing multiple note
           sections. At this point, we can assume that the segment will map to
           exactly one section.

           Note sections also have particular alignment constraints: the
           data inside the section is formatted differently depending on the
           section alignment. Keep the original alignment if possible. */
        if (rdi(shdr.sh_type) == SHT_NOTE) {
            if (orig_shdr.sh_addralign < sectionAlignment)
                shdr.sh_addralign = orig_shdr.sh_addralign;

            for (unsigned int j = 0; j < phdrs.size(); ++j) {
                auto &phdr = phdrs.at(j);
                if (rdi(phdr.p_type) == PT_NOTE && !noted_phdrs.count(j)) {
                    Elf_Off p_start = rdi(phdr.p_offset);
                    Elf_Off p_end = p_start + rdi(phdr.p_filesz);
                    Elf_Off s_start = rdi(orig_shdr.sh_offset);
                    Elf_Off s_end = s_start + rdi(orig_shdr.sh_size);

                    /* Skip if no overlap. */
                    if (!(s_start >= p_start && s_start < p_end) &&
                        !(s_end > p_start && s_end <= p_end))
                        continue;

                    /* We only support exact matches. */
                    if (p_start != s_start || p_end != s_end)
                        error("unsupported overlap of SHT_NOTE and PT_NOTE");

                    phdr.p_offset = shdr.sh_offset;
                    phdr.p_vaddr = phdr.p_paddr = shdr.sh_addr;
                    phdr.p_filesz = phdr.p_memsz = shdr.sh_size;

                    noted_phdrs.insert(j);
                }
            }
        }

        /* If there is .MIPS.abiflags section, then the PT_MIPS_ABIFLAGS
           segment must be sync'ed with it. */
        if (sectionName == ".MIPS.abiflags") {
            for (auto & phdr : phdrs) {
                if (rdi(phdr.p_type) == PT_MIPS_ABIFLAGS) {
                    phdr.p_offset = shdr.sh_offset;
                    phdr.p_vaddr = phdr.p_paddr = shdr.sh_addr;
                    phdr.p_filesz = phdr.p_memsz = shdr.sh_size;
                }
            }
        }

        /* If there is .note.gnu.property section, then the PT_GNU_PROPERTY
           segment must be sync'ed with it. */
        if (sectionName == ".note.gnu.property") {
            for (auto & phdr : phdrs) {
                if (rdi(phdr.p_type) == PT_GNU_PROPERTY) {
                    phdr.p_offset = shdr.sh_offset;
                    phdr.p_vaddr = phdr.p_paddr = shdr.sh_addr;
                    phdr.p_filesz = phdr.p_memsz = shdr.sh_size;
                }
            }
        }
        debug("curoff %d, size %d, align %d\n", curOff, i->second.size(), sectionAlignment);
        curOff += roundUp((Elf_Off)i->second.size(), sectionAlignment);
        debug("-> next curoff %d\n", curOff);
    }

    replacedSections.clear();
}


template<ElfFileParams>
void ElfFile<ElfFileParamNames()>::rewriteSectionsLibrary()
{
    /* For dynamic libraries, we just place the replacement sections
       at the end of the file.  They're mapped into memory by a
       PT_LOAD segment located directly after the last virtual address
       page of other segments. */
    Elf_Addr startPage = 0;
    Elf_Addr firstPage = 0;
    for (auto & phdr : phdrs) {
        Elf_Addr thisPage = roundUp((Elf_Off)(rdi(phdr.p_vaddr) + rdi(phdr.p_memsz)), getPageSize());
        if (thisPage > startPage) startPage = thisPage;
        if (rdi(phdr.p_type) == PT_PHDR) firstPage = rdi(phdr.p_vaddr) - rdi(phdr.p_offset);
    }

    debug("last page is 0x%llx\n", (unsigned long long) startPage);
    debug("first page is 0x%llx\n", (unsigned long long) firstPage);

    /* When normalizing note segments we will in the worst case be adding
       1 program header for each SHT_NOTE section. */
    unsigned int num_notes = std::count_if(shdrs.begin(), shdrs.end(),
        [this](Elf_Shdr shdr) { return rdi(shdr.sh_type) == SHT_NOTE; });

    /* Because we're adding a new section header, we're necessarily increasing
       the size of the program header table.  This can cause the first section
       to overlap the program header table in memory; we need to shift the first
       few segments to someplace else. */
    /* Some sections may already be replaced so account for that */
    unsigned int i = 1;
    Elf_Addr pht_size = sizeof(Elf_Ehdr) + (phdrs.size() + num_notes + 1)*sizeof(Elf_Phdr);
    while( i < rdi(hdr()->e_shnum) && rdi(shdrs.at(i).sh_offset) <= pht_size ) {
        if (not haveReplacedSection(getSectionName(shdrs.at(i))))
            replaceSection(getSectionName(shdrs.at(i)), rdi(shdrs.at(i).sh_size));
        i++;
    }
    bool moveHeaderTableToTheEnd = rdi(hdr()->e_shoff) < pht_size;

    /* Compute the total space needed for the replaced sections */
    Elf_Off neededSpace = 0;
    for (auto & s : replacedSections)
<<<<<<< HEAD
        neededSpace += roundUp((Elf_Off)s.second.size(), sectionAlignment);
=======
        neededSpace += roundUp(s.second.size(), sectionAlignment);

    off_t headerTableSpace = roundUp(rdi(hdr()->e_shnum) * rdi(hdr()->e_shentsize), sectionAlignment);
    if (moveHeaderTableToTheEnd)
        neededSpace += headerTableSpace;
>>>>>>> 65bf3d9d
    debug("needed space is %d\n", neededSpace);

    Elf_Off startOffset = roundUp((Elf_Off)fileContents->size(), getPageSize());

    // In older version of binutils (2.30), readelf would check if the dynamic
    // section segment is strictly smaller than the file (and not same size).
    // By making it one byte larger, we don't break readelf.
    off_t binutilsQuirkPadding = 1;
    fileContents->resize(startOffset + neededSpace + binutilsQuirkPadding, 0);

    /* Even though this file is of type ET_DYN, it could actually be
       an executable.  For instance, Gold produces executables marked
       ET_DYN as does LD when linking with pie. If we move PT_PHDR, it
       has to stay in the first PT_LOAD segment or any subsequent ones
       if they're continuous in memory due to linux kernel constraints
       (see BUGS). Since the end of the file would be after bss, we can't
       move PHDR there, we therefore choose to leave PT_PHDR where it is but
       move enough following sections such that we can add the extra PT_LOAD
       section to it. This PT_LOAD segment ensures the sections at the end of
       the file are mapped into memory for ld.so to process.
       We can't use the approach in rewriteSectionsExecutable()
       since DYN executables tend to start at virtual address 0, so
       rewriteSectionsExecutable() won't work because it doesn't have
       any virtual address space to grow downwards into. */
    if (isExecutable && startOffset > startPage) {
        debug("shifting new PT_LOAD segment by %d bytes to work around a Linux kernel bug\n", startOffset - startPage);
        startPage = startOffset;
    }

    wri(hdr()->e_phoff, sizeof(Elf_Ehdr));

    bool needNewSegment = true;
    auto& lastSeg = phdrs.back();
    /* Try to extend the last segment to include replaced sections */
    if (!phdrs.empty() &&
        rdi(lastSeg.p_type) == PT_LOAD &&
        rdi(lastSeg.p_flags) == (PF_R | PF_W) &&
        rdi(lastSeg.p_align) == getPageSize()) {
        auto segEnd = roundUp(rdi(lastSeg.p_offset) + rdi(lastSeg.p_memsz), getPageSize());
        if (segEnd == startOffset) {
            auto newSz = startOffset + neededSpace - rdi(lastSeg.p_offset);
            wri(lastSeg.p_filesz, wri(lastSeg.p_memsz, newSz));
            needNewSegment = false;
        }
    }

    if (needNewSegment) {
        /* Add a segment that maps the replaced sections into memory. */
        phdrs.resize(rdi(hdr()->e_phnum) + 1);
        wri(hdr()->e_phnum, rdi(hdr()->e_phnum) + 1);
        Elf_Phdr & phdr = phdrs.at(rdi(hdr()->e_phnum) - 1);
        wri(phdr.p_type, PT_LOAD);
        wri(phdr.p_offset, startOffset);
        wri(phdr.p_vaddr, wri(phdr.p_paddr, startPage));
        wri(phdr.p_filesz, wri(phdr.p_memsz, neededSpace));
        wri(phdr.p_flags, PF_R | PF_W);
        wri(phdr.p_align, getPageSize());
    }

    normalizeNoteSegments();


    /* Write out the replaced sections. */
    Elf_Off curOff = startOffset;

    if (moveHeaderTableToTheEnd) {
        debug("Moving the shtable to offset %d\n", curOff);
        wri(hdr()->e_shoff, curOff);
        curOff += headerTableSpace;
    }

    writeReplacedSections(curOff, startPage, startOffset);
    assert(curOff == startOffset + neededSpace);

    /* Write out the updated program and section headers */
    rewriteHeaders(firstPage + rdi(hdr()->e_phoff));
}

static bool noSort = false;

template<ElfFileParams>
void ElfFile<ElfFileParamNames()>::rewriteSectionsExecutable()
{
    if (!noSort) {
        /* Sort the sections by offset, otherwise we won't correctly find
           all the sections before the last replaced section. */
        sortShdrs();
    }

    /* What is the index of the last replaced section? */
    unsigned int lastReplaced = 0;
    for (unsigned int i = 1; i < rdi(hdr()->e_shnum); ++i) {
        std::string sectionName = getSectionName(shdrs.at(i));
        if (replacedSections.count(sectionName)) {
            debug("using replaced section '%s'\n", sectionName.c_str());
            lastReplaced = i;
        }
    }

    assert(lastReplaced != 0);

    debug("last replaced is %d\n", lastReplaced);

    /* Try to replace all sections before that, as far as possible.
       Stop when we reach an irreplaceable section (such as one of type
       SHT_PROGBITS).  These cannot be moved in virtual address space
       since that would invalidate absolute references to them. */
    assert(lastReplaced + 1 < shdrs.size()); /* !!! I'm lazy. */
    size_t startOffset = rdi(shdrs.at(lastReplaced + 1).sh_offset);
    Elf_Addr startAddr = rdi(shdrs.at(lastReplaced + 1).sh_addr);
    std::string prevSection;
    for (unsigned int i = 1; i <= lastReplaced; ++i) {
        Elf_Shdr & shdr(shdrs.at(i));
        std::string sectionName = getSectionName(shdr);
        debug("looking at section '%s'\n", sectionName.c_str());
        /* !!! Why do we stop after a .dynstr section? I can't
           remember! */
        if ((rdi(shdr.sh_type) == SHT_PROGBITS && sectionName != ".interp")
            || prevSection == ".dynstr")
        {
            startOffset = rdi(shdr.sh_offset);
            startAddr = rdi(shdr.sh_addr);
            lastReplaced = i - 1;
            break;
        }
        if (!replacedSections.count(sectionName)) {
            debug("replacing section '%s' which is in the way\n", sectionName.c_str());
            replaceSection(sectionName, rdi(shdr.sh_size));
        }
        prevSection = std::move(sectionName);
    }

    debug("first reserved offset/addr is 0x%x/0x%llx\n",
        startOffset, (unsigned long long) startAddr);

    assert(startAddr % getPageSize() == startOffset % getPageSize());
    Elf_Addr firstPage = startAddr - startOffset;
    debug("first page is 0x%llx\n", (unsigned long long) firstPage);

    if (rdi(hdr()->e_shoff) < startOffset) {
        /* The section headers occur too early in the file and would be
           overwritten by the replaced sections. Move them to the end of the file
           before proceeding. */
        off_t shoffNew = fileContents->size();
        off_t shSize = rdi(hdr()->e_shoff) + rdi(hdr()->e_shnum) * rdi(hdr()->e_shentsize);
        fileContents->resize(fileContents->size() + shSize, 0);
        wri(hdr()->e_shoff, shoffNew);

        /* Rewrite the section header table.  For neatness, keep the
           sections sorted. */
        assert(rdi(hdr()->e_shnum) == shdrs.size());
        sortShdrs();
        for (unsigned int i = 1; i < rdi(hdr()->e_shnum); ++i)
            * ((Elf_Shdr *) (fileContents->data() + rdi(hdr()->e_shoff)) + i) = shdrs.at(i);
    }


    normalizeNoteSegments();


    /* Compute the total space needed for the replaced sections, the
       ELF header, and the program headers. */
    Elf_Off neededSpace = sizeof(Elf_Ehdr) + phdrs.size() * sizeof(Elf_Phdr);
    for (auto & i : replacedSections)
        neededSpace += roundUp((Elf_Off)i.second.size(), sectionAlignment);

    debug("needed space is %d\n", neededSpace);

    /* If we need more space at the start of the file, then grow the
       file by the minimum number of pages and adjust internal
       offsets. */
    if (neededSpace > startOffset) {
        /* We also need an additional program header, so adjust for that. */
        neededSpace += sizeof(Elf_Phdr);
        debug("needed space is %d\n", neededSpace);

<<<<<<< HEAD
        unsigned int neededPages = roundUp((Elf_Off)(neededSpace - startOffset), getPageSize()) / getPageSize();
=======
        /* Calculate how many bytes are needed out of the additional pages. */
        size_t extraSpace = neededSpace - startOffset; 
        unsigned int neededPages = roundUp(extraSpace, getPageSize()) / getPageSize();
>>>>>>> 65bf3d9d
        debug("needed pages is %d\n", neededPages);
        if (neededPages * getPageSize() > firstPage)
            error("virtual address space underrun!");

        shiftFile(neededPages, startOffset, extraSpace);

        firstPage -= neededPages * getPageSize();
        startOffset += neededPages * getPageSize();
    }


    /* Clear out the free space. */
    Elf_Off curOff = sizeof(Elf_Ehdr) + phdrs.size() * sizeof(Elf_Phdr);
    debug("clearing first %d bytes\n", startOffset - curOff);
    memset(fileContents->data() + curOff, 'F', startOffset - curOff);


    /* Write out the replaced sections. */
    writeReplacedSections(curOff, firstPage, 0);
    assert(curOff == neededSpace);


    rewriteHeaders(firstPage + rdi(hdr()->e_phoff));
}


template<ElfFileParams>
void ElfFile<ElfFileParamNames()>::normalizeNoteSegments()
{
    /* Break up PT_NOTE segments containing multiple SHT_NOTE sections. This
       is to avoid having to deal with moving multiple sections together if
       one of them has to be replaced. */

    /* We don't need to do anything if no note segments were replaced. */
    bool replaced_note = std::any_of(replacedSections.begin(), replacedSections.end(),
        [this](std::pair<const std::string, std::string> & i) { return rdi(findSectionHeader(i.first).sh_type) == SHT_NOTE; });
    if (!replaced_note) return;

    std::vector<Elf_Phdr> newPhdrs;
    for (auto & phdr : phdrs) {
        if (rdi(phdr.p_type) != PT_NOTE) continue;

        size_t start_off = rdi(phdr.p_offset);
        size_t curr_off = start_off;
        size_t end_off = start_off + rdi(phdr.p_filesz);

        /* Binaries produced by older patchelf versions may contain empty PT_NOTE segments.
           For backwards compatibility, if we find one we should ignore it. */
        bool empty = std::none_of(shdrs.begin(), shdrs.end(),
            [&](auto & shdr) { return rdi(shdr.sh_offset) >= start_off && rdi(shdr.sh_offset) < end_off; });
        if (empty)
            continue;

        while (curr_off < end_off) {
            /* Find a section that starts at the current offset. If we can't
               find one, it means the SHT_NOTE sections weren't contiguous
               within the segment. */
            size_t size = 0;
            for (const auto & shdr : shdrs) {
                if (rdi(shdr.sh_type) != SHT_NOTE) continue;
                if (rdi(shdr.sh_offset) != roundUp(curr_off, rdi(shdr.sh_addralign))) continue;
                size = rdi(shdr.sh_size);
                curr_off = roundUp(curr_off, rdi(shdr.sh_addralign));
                break;
            }
            if (size == 0)
                error("cannot normalize PT_NOTE segment: non-contiguous SHT_NOTE sections");
            if (curr_off + size > end_off)
                error("cannot normalize PT_NOTE segment: partially mapped SHT_NOTE section");

            /* Build a new phdr for this note section. */
            Elf_Phdr new_phdr = phdr;
            wri(new_phdr.p_offset, curr_off);
            wri(new_phdr.p_vaddr, rdi(phdr.p_vaddr) + (curr_off - start_off));
            wri(new_phdr.p_paddr, rdi(phdr.p_paddr) + (curr_off - start_off));
            wri(new_phdr.p_filesz, size);
            wri(new_phdr.p_memsz, size);

            /* If we haven't yet, reuse the existing phdr entry. Otherwise add
               a new phdr to the table. */
            if (curr_off == start_off)
                phdr = new_phdr;
            else
                newPhdrs.push_back(new_phdr);

            curr_off += size;
        }
    }
    phdrs.insert(phdrs.end(), newPhdrs.begin(), newPhdrs.end());

    wri(hdr()->e_phnum, phdrs.size());
}


template<ElfFileParams>
<<<<<<< HEAD
void ElfFile<ElfFileParamNames()>::rewriteSections()
=======
void ElfFile<ElfFileParamNames>::rewriteSections(bool force)
>>>>>>> 65bf3d9d
{

    if (!force && replacedSections.empty()) return;

    for (auto & i : replacedSections)
        debug("replacing section '%s' with size %d\n",
            i.first.c_str(), i.second.size());

    if (rdi(hdr()->e_type) == ET_DYN) {
        debug("this is a dynamic library\n");
        rewriteSectionsLibrary();
    } else if (rdi(hdr()->e_type) == ET_EXEC) {
        debug("this is an executable\n");
        rewriteSectionsExecutable();
    } else error("unknown ELF type");
}


template<ElfFileParams>
void ElfFile<ElfFileParamNames()>::rewriteHeaders(Elf_Addr phdrAddress)
{
    /* Rewrite the program header table. */

    /* If there is a segment for the program header table, update it.
       (According to the ELF spec, there can only be one.) */
    for (auto & phdr : phdrs) {
        if (rdi(phdr.p_type) == PT_PHDR) {
            phdr.p_offset = hdr()->e_phoff;
            wri(phdr.p_vaddr, wri(phdr.p_paddr, phdrAddress));
            wri(phdr.p_filesz, wri(phdr.p_memsz, phdrs.size() * sizeof(Elf_Phdr)));
            break;
        }
    }

    if (!noSort) {
        sortPhdrs();
    }

    for (unsigned int i = 0; i < phdrs.size(); ++i)
        * ((Elf_Phdr *) (fileContents->data() + rdi(hdr()->e_phoff)) + i) = phdrs.at(i);


    /* Rewrite the section header table.  For neatness, keep the
       sections sorted. */
    assert(rdi(hdr()->e_shnum) == shdrs.size());
    if (!noSort) {
        sortShdrs();
    }
    for (unsigned int i = 1; i < rdi(hdr()->e_shnum); ++i)
        * ((Elf_Shdr *) (fileContents->data() + rdi(hdr()->e_shoff)) + i) = shdrs.at(i);


    /* Update all those nasty virtual addresses in the .dynamic
       section.  Note that not all executables have .dynamic sections
       (e.g., those produced by klibc's klcc). */
    auto shdrDynamic = tryFindSectionHeader(".dynamic");
    if (shdrDynamic) {
        auto dyn_table = (Elf_Dyn *) (fileContents->data() + rdi((*shdrDynamic).get().sh_offset));
        unsigned int d_tag;
        for (auto dyn = dyn_table; (d_tag = rdi(dyn->d_tag)) != DT_NULL; dyn++)
            if (d_tag == DT_STRTAB)
                dyn->d_un.d_ptr = findSectionHeader(".dynstr").sh_addr;
            else if (d_tag == DT_STRSZ)
                dyn->d_un.d_val = findSectionHeader(".dynstr").sh_size;
            else if (d_tag == DT_SYMTAB)
                dyn->d_un.d_ptr = findSectionHeader(".dynsym").sh_addr;
            else if (d_tag == DT_HASH)
                dyn->d_un.d_ptr = findSectionHeader(".hash").sh_addr;
            else if (d_tag == DT_GNU_HASH) {
                auto shdr = tryFindSectionHeader(".gnu.hash");
                // some binaries might this section stripped
                // in which case we just ignore the value.
                if (shdr) dyn->d_un.d_ptr = (*shdr).get().sh_addr;
            } else if (d_tag == DT_MIPS_XHASH) {
                // the .MIPS.xhash section was added to the glibc-ABI
                // in commit 23c1c256ae7b0f010d0fcaff60682b620887b164
                dyn->d_un.d_ptr = findSectionHeader(".MIPS.xhash").sh_addr;
            } else if (d_tag == DT_JMPREL) {
                auto shdr = tryFindSectionHeader(".rel.plt");
                if (!shdr) shdr = tryFindSectionHeader(".rela.plt");
                /* 64-bit Linux, x86-64 */
                if (!shdr) shdr = tryFindSectionHeader(".rela.IA_64.pltoff"); /* 64-bit Linux, IA-64 */
                if (!shdr) error("cannot find section corresponding to DT_JMPREL");
                dyn->d_un.d_ptr = (*shdr).get().sh_addr;
            }
            else if (d_tag == DT_REL) { /* !!! hack! */
                auto shdr = tryFindSectionHeader(".rel.dyn");
                /* no idea if this makes sense, but it was needed for some
                   program */
                if (!shdr) shdr = tryFindSectionHeader(".rel.got");
                /* some programs have neither section, but this doesn't seem
                   to be a problem */
                if (!shdr) continue;
                dyn->d_un.d_ptr = (*shdr).get().sh_addr;
            }
            else if (d_tag == DT_RELA) {
                auto shdr = tryFindSectionHeader(".rela.dyn");
                /* some programs lack this section, but it doesn't seem to
                   be a problem */
                if (!shdr) continue;
                dyn->d_un.d_ptr = (*shdr).get().sh_addr;
            }
            else if (d_tag == DT_VERNEED)
                dyn->d_un.d_ptr = findSectionHeader(".gnu.version_r").sh_addr;
            else if (d_tag == DT_VERSYM)
                dyn->d_un.d_ptr = findSectionHeader(".gnu.version").sh_addr;
            else if (d_tag == DT_MIPS_RLD_MAP_REL) {
                /* the MIPS_RLD_MAP_REL tag stores the offset to the debug
                   pointer, relative to the address of the tag */
                auto shdr = tryFindSectionHeader(".rld_map");
                if (shdr) {
                    /*
                     * "When correct, (DT_MIPS_RLD_MAP_REL + tag offset + executable base address) equals DT_MIPS_RLD_MAP"
                     * -- https://bugs.debian.org/cgi-bin/bugreport.cgi?bug=820334#5
                     *
                     * Equivalently,
                     *
                     *   DT_MIPS_RLD_MAP_REL + tag offset + executable base address == DT_MIPS_RLD_MAP
                     *   DT_MIPS_RLD_MAP_REL              + executable base address == DT_MIPS_RLD_MAP - tag_offset
                     *   DT_MIPS_RLD_MAP_REL                                        == DT_MIPS_RLD_MAP - tag_offset - executable base address
                     */
                    auto rld_map_addr = findSectionHeader(".rld_map").sh_addr;
                    auto dyn_offset = ((char*)dyn) - ((char*)dyn_table);
                    dyn->d_un.d_ptr = rld_map_addr - dyn_offset - (*shdrDynamic).get().sh_addr;
                } else {
                    /* ELF file with DT_MIPS_RLD_MAP_REL but without .rld_map
                       is broken, and it's not our job to fix it; yet, we have
                       to find some location for dynamic loader to write the
                       debug pointer to; well, let's write it right here */
                    fprintf(stderr, "warning: DT_MIPS_RLD_MAP_REL entry is present, but .rld_map section is not\n");
                    dyn->d_un.d_ptr = 0;
                }
            }
    }


    /* Rewrite the .dynsym section.  It contains the indices of the
       sections in which symbols appear, so these need to be
       remapped. */
    for (unsigned int i = 1; i < rdi(hdr()->e_shnum); ++i) {
        auto &shdr = shdrs.at(i);
        if (rdi(shdr.sh_type) != SHT_SYMTAB && rdi(shdr.sh_type) != SHT_DYNSYM) continue;
        debug("rewriting symbol table section %d\n", i);
        for (size_t entry = 0; (entry + 1) * sizeof(Elf_Sym) <= rdi(shdr.sh_size); entry++) {
            auto sym = (Elf_Sym *)(fileContents->data() + rdi(shdr.sh_offset) + entry * sizeof(Elf_Sym));
            unsigned int shndx = rdi(sym->st_shndx);
            if (shndx != SHN_UNDEF && shndx < SHN_LORESERVE) {
                if (shndx >= sectionsByOldIndex.size()) {
                    fprintf(stderr, "warning: entry %d in symbol table refers to a non-existent section, skipping\n", shndx);
                    continue;
                }
                const std::string & section = sectionsByOldIndex.at(shndx);
                assert(!section.empty());
                auto newIndex = getSectionIndex(section); // inefficient
                //debug("rewriting symbol %d: index = %d (%s) -> %d\n", entry, shndx, section.c_str(), newIndex);
                wri(sym->st_shndx, newIndex);
                /* Rewrite st_value.  FIXME: we should do this for all
                   types, but most don't actually change. */
                if (ELF32_ST_TYPE(rdi(sym->st_info)) == STT_SECTION)
                    wri(sym->st_value, rdi(shdrs.at(newIndex).sh_addr));
            }
        }
    }
}



static void setSubstr(std::string & s, unsigned int pos, const std::string & t)
{
    assert(pos + t.size() <= s.size());
    copy(t.begin(), t.end(), s.begin() + pos);
}


template<ElfFileParams>
<<<<<<< HEAD
std::string ElfFile<ElfFileParamNames()>::getInterpreter()
=======
std::string ElfFile<ElfFileParamNames>::getInterpreter() const
>>>>>>> 65bf3d9d
{
    auto shdr = findSectionHeader(".interp");
    auto size = rdi(shdr.sh_size);
    if (size > 0)
        size--;
    return extractString(fileContents, rdi(shdr.sh_offset), size);
}

template<ElfFileParams>
void ElfFile<ElfFileParamNames()>::modifyOsAbi(osAbiMode op, const std::string & newOsAbi)
{
    unsigned char abi = hdr()->e_ident[EI_OSABI];

    if (op == printOsAbi) {
        switch (abi) {
            case 0:  printf("System V\n"); break;
            case 1:  printf("HP-UX\n"); break;
            case 2:  printf("NetBSD\n"); break;
            case 3:  printf("Linux\n"); break;
            case 4:  printf("GNU Hurd\n"); break;
            case 6:  printf("Solaris\n"); break;
            case 7:  printf("AIX\n"); break;
            case 8:  printf("IRIX\n"); break;
            case 9:  printf("FreeBSD\n"); break;
            case 10: printf("Tru64\n"); break;
            case 12: printf("OpenBSD\n"); break;
            case 13: printf("OpenVMS\n"); break;
            default: printf("0x%02X\n", (unsigned int) abi);
        }
        return;
    }

    unsigned char newAbi;
    std::string nabi = downcase(trim(newOsAbi));
    if (nabi == "system v" || nabi == "system-v" || nabi == "sysv")
        newAbi = 0;
    else if (nabi == "hp-ux")
        newAbi = 1;
    else if (nabi == "netbsd")
        newAbi = 2;
    else if (nabi == "linux" || nabi == "gnu")
        newAbi = 3;
    else if (nabi == "gnu hurd" || nabi == "gnu-hurd" || nabi == "hurd")
        newAbi = 4;
    else if (nabi == "solaris")
        newAbi = 6;
    else if (nabi == "aix")
        newAbi = 7;
    else if (nabi == "irix")
        newAbi = 8;
    else if (nabi == "freebsd")
        newAbi = 9;
    else if (nabi == "tru64")
        newAbi = 10;
    else if (nabi == "openbsd")
        newAbi = 12;
    else if (nabi == "openvms")
        newAbi = 13;
    else
        error("unrecognized OS ABI");

    if (newAbi == abi) {
        debug("current and requested OS ABIs are equal\n");
        return;
    }

    hdr()->e_ident[EI_OSABI] = newAbi;
    changed = true;
}

template<ElfFileParams>
void ElfFile<ElfFileParamNames()>::modifySoname(sonameMode op, const std::string & newSoname)
{
    if (rdi(hdr()->e_type) != ET_DYN) {
        debug("this is not a dynamic library\n");
        return;
    }

    auto shdrDynamic = findSectionHeader(".dynamic");
    auto shdrDynStr = findSectionHeader(".dynstr");
    char * strTab = (char *) fileContents->data() + rdi(shdrDynStr.sh_offset);

    /* Walk through the dynamic section, look for the DT_SONAME entry. */
    auto dyn = (Elf_Dyn *)(fileContents->data() + rdi(shdrDynamic.sh_offset));
    Elf_Dyn * dynSoname = nullptr;
    char * soname = nullptr;
    for ( ; rdi(dyn->d_tag) != DT_NULL; dyn++) {
        if (rdi(dyn->d_tag) == DT_SONAME) {
            dynSoname = dyn;
            soname = strTab + rdi(dyn->d_un.d_val);
            checkPointer(fileContents, strTab, rdi(dyn->d_un.d_val));
        }
    }

    if (op == printSoname) {
        if (soname) {
            if (strlen(soname) == 0)
                debug("DT_SONAME is empty\n");
            else
                printf("%s\n", soname);
        } else {
            debug("no DT_SONAME found\n");
        }
        return;
    }

    if (soname && soname == newSoname) {
        debug("current and proposed new SONAMEs are equal keeping DT_SONAME entry\n");
        return;
    }

    debug("new SONAME is '%s'\n", newSoname.c_str());

    /* Grow the .dynstr section to make room for the new SONAME. */
    debug("SONAME is too long, resizing...\n");

    std::string & newDynStr = replaceSection(".dynstr", rdi(shdrDynStr.sh_size) + newSoname.size() + 1);
    setSubstr(newDynStr, rdi(shdrDynStr.sh_size), newSoname + '\0');

    /* Update the DT_SONAME entry. */
    if (dynSoname) {
        dynSoname->d_un.d_val = shdrDynStr.sh_size;
    } else {
        /* There is no DT_SONAME entry in the .dynamic section, so we
           have to grow the .dynamic section. */
        std::string & newDynamic = replaceSection(".dynamic", rdi(shdrDynamic.sh_size) + sizeof(Elf_Dyn));

        unsigned int idx = 0;
        for (; rdi(reinterpret_cast<const Elf_Dyn *>(newDynamic.c_str())[idx].d_tag) != DT_NULL; idx++);
        debug("DT_NULL index is %d\n", idx);

        /* Shift all entries down by one. */
        setSubstr(newDynamic, sizeof(Elf_Dyn), std::string(newDynamic, 0, sizeof(Elf_Dyn) * (idx + 1)));

        /* Add the DT_SONAME entry at the top. */
        Elf_Dyn newDyn;
        wri(newDyn.d_tag, DT_SONAME);
        newDyn.d_un.d_val = shdrDynStr.sh_size;
        setSubstr(newDynamic, 0, std::string((char *)&newDyn, sizeof(Elf_Dyn)));
    }

    changed = true;
    rewriteSections();
}

template<ElfFileParams>
void ElfFile<ElfFileParamNames()>::setInterpreter(const std::string & newInterpreter)
{
    std::string & section = replaceSection(".interp", newInterpreter.size() + 1);
    setSubstr(section, 0, newInterpreter + '\0');
    changed = true;
    rewriteSections();
}


static void appendRPath(std::string & rpath, const std::string & path)
{
    if (!rpath.empty()) rpath += ":";
    rpath += path;
}

/* For each directory in the RPATH, check if it contains any
   needed library. */
template<ElfFileParams>
std::string ElfFile<ElfFileParamNames()>::shrinkRPath(char* rpath, std::vector<std::string> &neededLibs, const std::vector<std::string> & allowedRpathPrefixes) {
    std::vector<bool> neededLibFound(neededLibs.size(), false);

    std::string newRPath = "";

    for (auto & dirName : splitColonDelimitedString(rpath)) {

        /* Non-absolute entries are allowed (e.g., the special
           "$ORIGIN" hack). */
        if (dirName.size() && dirName.at(0) != '/') {
            appendRPath(newRPath, dirName);
            continue;
        }

        /* If --allowed-rpath-prefixes was given, reject directories
           not starting with any of the (colon-delimited) prefixes. */
        if (!allowedRpathPrefixes.empty() && !hasAllowedPrefix(dirName, allowedRpathPrefixes)) {
            debug("removing directory '%s' from RPATH because of non-allowed prefix\n", dirName.c_str());
            continue;
        }

        /* For each library that we haven't found yet, see if it
           exists in this directory. */
        bool libFound = false;
        for (unsigned int j = 0; j < neededLibs.size(); ++j)
            if (!neededLibFound.at(j)) {
                std::string libName = dirName + "/" + neededLibs.at(j);
                try {
                    Elf32_Half library_e_machine = getElfType(readFile(libName, sizeof(Elf32_Ehdr))).machine;
                    if (rdi(library_e_machine) == rdi(hdr()->e_machine)) {
                        neededLibFound.at(j) = true;
                        libFound = true;
                    } else
                        debug("ignoring library '%s' because its machine type differs\n", libName.c_str());
                } catch (SysError & e) {
                    if (e.errNo != ENOENT) throw;
                }
            }

        if (!libFound)
            debug("removing directory '%s' from RPATH\n", dirName.c_str());
        else
            appendRPath(newRPath, dirName);
    }

    return newRPath;
}

template<ElfFileParams>
void ElfFile<ElfFileParamNames()>::removeRPath(Elf_Shdr & shdrDynamic) {
    auto dyn = (Elf_Dyn *)(fileContents->data() + rdi(shdrDynamic.sh_offset));
    Elf_Dyn * last = dyn;
    for ( ; rdi(dyn->d_tag) != DT_NULL; dyn++) {
        if (rdi(dyn->d_tag) == DT_RPATH) {
            debug("removing DT_RPATH entry\n");
            changed = true;
        } else if (rdi(dyn->d_tag) == DT_RUNPATH) {
            debug("removing DT_RUNPATH entry\n");
            changed = true;
        } else {
            *last++ = *dyn;
        }
    }
    memset(last, 0, sizeof(Elf_Dyn) * (dyn - last));
    rewriteSections();
}

template<ElfFileParams>
void ElfFile<ElfFileParamNames()>::modifyRPath(RPathOp op,
    const std::vector<std::string> & allowedRpathPrefixes, std::string newRPath)
{
    auto shdrDynamic = findSectionHeader(".dynamic");

    if (rdi(shdrDynamic.sh_type) == SHT_NOBITS) {
            debug("no dynamic section\n");
            return;
    }

    /* !!! We assume that the virtual address in the DT_STRTAB entry
       of the dynamic section corresponds to the .dynstr section. */
    auto shdrDynStr = findSectionHeader(".dynstr");
    char * strTab = (char *) fileContents->data() + rdi(shdrDynStr.sh_offset);


    /* Walk through the dynamic section, look for the RPATH/RUNPATH
       entry.

       According to the ld.so docs, DT_RPATH is obsolete, we should
       use DT_RUNPATH.  DT_RUNPATH has two advantages: it can be
       overriden by LD_LIBRARY_PATH, and it's scoped (the DT_RUNPATH
       for an executable or library doesn't affect the search path for
       libraries used by it).  DT_RPATH is ignored if DT_RUNPATH is
       present.  The binutils 'ld' still generates only DT_RPATH,
       unless you use its '--enable-new-dtag' option, in which case it
       generates a DT_RPATH and DT_RUNPATH pointing at the same
       string. */
    std::vector<std::string> neededLibs;
    auto dyn = (Elf_Dyn *)(fileContents->data() + rdi(shdrDynamic.sh_offset));
    checkPointer(fileContents, dyn, sizeof(*dyn));
    Elf_Dyn *dynRPath = nullptr, *dynRunPath = nullptr;
    char * rpath = nullptr;
    for ( ; rdi(dyn->d_tag) != DT_NULL; dyn++) {
        if (rdi(dyn->d_tag) == DT_RPATH) {
            dynRPath = dyn;
            /* Only use DT_RPATH if there is no DT_RUNPATH. */
            if (!dynRunPath)
                rpath = strTab + rdi(dyn->d_un.d_val);
        }
        else if (rdi(dyn->d_tag) == DT_RUNPATH) {
            dynRunPath = dyn;
            rpath = strTab + rdi(dyn->d_un.d_val);
        }
        else if (rdi(dyn->d_tag) == DT_NEEDED)
            neededLibs.push_back(std::string(strTab + rdi(dyn->d_un.d_val)));
    }

    switch (op) {
        case rpPrint: {
            printf("%s\n", rpath ? rpath : "");
            return;
        }
        case rpRemove: {
            if (!rpath) {
                debug("no RPATH to delete\n");
                return;
            }
            removeRPath(shdrDynamic);
            return;
        }
        case rpShrink: {
            if (!rpath) {
                debug("no RPATH to shrink\n");
                return;
            }
            newRPath = shrinkRPath(rpath, neededLibs, allowedRpathPrefixes);
            break;
        }
        case rpAdd: {
            auto temp = std::string(rpath ? rpath : "");
            appendRPath(temp, newRPath);
            newRPath = temp;
            break;
        }
        case rpSet: { break; } /* new rpath was provied as input to this function */
    }

    if (!forceRPath && dynRPath && !dynRunPath) { /* convert DT_RPATH to DT_RUNPATH */
        wri(dynRPath->d_tag, DT_RUNPATH);
        dynRunPath = dynRPath;
        dynRPath = nullptr;
        changed = true;
    } else if (forceRPath && dynRunPath) { /* convert DT_RUNPATH to DT_RPATH */
        wri(dynRunPath->d_tag, DT_RPATH);
        dynRPath = dynRunPath;
        dynRunPath = nullptr;
        changed = true;
    }

    if (rpath && rpath == newRPath) {
        return;
    }
    changed = true;

    /* Zero out the previous rpath to prevent retained dependencies in
       Nix. */
    size_t rpathSize = 0;
    if (rpath) {
        rpathSize = strlen(rpath);
        memset(rpath, 0, rpathSize);
    }

    debug("new rpath is '%s'\n", newRPath.c_str());


    if (newRPath.size() <= rpathSize) {
        if (rpath) memcpy(rpath, newRPath.c_str(), newRPath.size() + 1);
        return;
    }

    /* Grow the .dynstr section to make room for the new RPATH. */
    debug("rpath is too long, resizing...\n");

    std::string & newDynStr = replaceSection(".dynstr",
        rdi(shdrDynStr.sh_size) + newRPath.size() + 1);
    setSubstr(newDynStr, rdi(shdrDynStr.sh_size), newRPath + '\0');

    /* Update the DT_RUNPATH and DT_RPATH entries. */
    if (dynRunPath || dynRPath) {
        if (dynRunPath) dynRunPath->d_un.d_val = shdrDynStr.sh_size;
        if (dynRPath) dynRPath->d_un.d_val = shdrDynStr.sh_size;
    }

    else {
        /* There is no DT_RUNPATH entry in the .dynamic section, so we
           have to grow the .dynamic section. */
        std::string & newDynamic = replaceSection(".dynamic",
            rdi(shdrDynamic.sh_size) + sizeof(Elf_Dyn));

        unsigned int idx = 0;
        for ( ; rdi(reinterpret_cast<const Elf_Dyn *>(newDynamic.c_str())[idx].d_tag) != DT_NULL; idx++) ;
        debug("DT_NULL index is %d\n", idx);

        /* Shift all entries down by one. */
        setSubstr(newDynamic, sizeof(Elf_Dyn),
            std::string(newDynamic, 0, sizeof(Elf_Dyn) * (idx + 1)));

        /* Add the DT_RUNPATH entry at the top. */
        Elf_Dyn newDyn;
        wri(newDyn.d_tag, forceRPath ? DT_RPATH : DT_RUNPATH);
        newDyn.d_un.d_val = shdrDynStr.sh_size;
        setSubstr(newDynamic, 0, std::string((char *) &newDyn, sizeof(Elf_Dyn)));
    }
    rewriteSections();
}


template<ElfFileParams>
void ElfFile<ElfFileParamNames()>::removeNeeded(const std::set<std::string> & libs)
{
    if (libs.empty()) return;

    auto shdrDynamic = findSectionHeader(".dynamic");
    auto shdrDynStr = findSectionHeader(".dynstr");
    char * strTab = (char *) fileContents->data() + rdi(shdrDynStr.sh_offset);

    auto dynamic = std::string((char*)fileContents->data() + rdi(shdrDynamic.sh_offset), rdi(shdrDynamic.sh_size));
    auto dyn = (Elf_Dyn *)dynamic.c_str();
    Elf_Dyn * last = dyn;
    for ( ; rdi(dyn->d_tag) != DT_NULL; dyn++) {
        if (rdi(dyn->d_tag) == DT_NEEDED) {
            char * name = strTab + rdi(dyn->d_un.d_val);
            if (libs.count(name)) {
                debug("removing DT_NEEDED entry '%s'\n", name);
                changed = true;
            } else {
                debug("keeping DT_NEEDED entry '%s'\n", name);
                *last++ = *dyn;
            }
        } else
            *last++ = *dyn;
    }

    if (!changed) return;
	auto newsize = rdi(shdrDynamic.sh_size) - sizeof(Elf_Dyn) * (dyn - last);
	wri(shdrDynamic.sh_size, newsize);
	dynamic.resize(newsize);
	debug("new .dynamic size %d\n", rdi(shdrDynamic.sh_size));
	replaceSection(".dynamic", dynamic);

	rewriteSections();
}

template<ElfFileParams>
void ElfFile<ElfFileParamNames()>::replaceNeeded(const std::map<std::string, std::string> & libs)
{
    if (libs.empty()) return;

    auto shdrDynamic = findSectionHeader(".dynamic");
    auto shdrDynStr = findSectionHeader(".dynstr");
    char * strTab = (char *) fileContents->data() + rdi(shdrDynStr.sh_offset);

    auto dyn = (Elf_Dyn *)(fileContents->data() + rdi(shdrDynamic.sh_offset));

    unsigned int verNeedNum = 0;

    unsigned int dynStrAddedBytes = 0;
    std::unordered_map<std::string, Elf_Off> addedStrings;

    for ( ; rdi(dyn->d_tag) != DT_NULL; dyn++) {
        if (rdi(dyn->d_tag) == DT_NEEDED) {
            char * name = strTab + rdi(dyn->d_un.d_val);
            auto i = libs.find(name);
            if (i != libs.end() && name != i->second) {
                auto replacement = i->second;

                debug("replacing DT_NEEDED entry '%s' with '%s'\n", name, replacement.c_str());

                auto a = addedStrings.find(replacement);
                // the same replacement string has already been added, reuse it
                if (a != addedStrings.end()) {
                    wri(dyn->d_un.d_val, a->second);
                    continue;
                }

                // technically, the string referred by d_val could be used otherwise, too (although unlikely)
                // we'll therefore add a new string
                debug("resizing .dynstr ...\n");

                // relative location of the new string
                Elf_Off strOffset = rdi(shdrDynStr.sh_size) + dynStrAddedBytes;
                std::string & newDynStr = replaceSection(".dynstr",
                    strOffset + replacement.size() + 1);
                setSubstr(newDynStr, strOffset, replacement + '\0');

                wri(dyn->d_un.d_val, strOffset);
                addedStrings[replacement] = strOffset;

                dynStrAddedBytes += replacement.size() + 1;

                changed = true;
            } else {
                debug("keeping DT_NEEDED entry '%s'\n", name);
            }
        }
        if (rdi(dyn->d_tag) == DT_VERNEEDNUM) {
            verNeedNum = rdi(dyn->d_un.d_val);
        }
    }

    // If a replaced library uses symbol versions, then there will also be
    // references to it in the "version needed" table, and these also need to
    // be replaced.

    if (verNeedNum) {
        auto shdrVersionR = findSectionHeader(".gnu.version_r");
        // The filename strings in the .gnu.version_r are different from the
        // ones in .dynamic: instead of being in .dynstr, they're in some
        // arbitrary section and we have to look in ->sh_link to figure out
        // which one.
        Elf_Shdr & shdrVersionRStrings = shdrs.at(rdi(shdrVersionR.sh_link));
        // this is where we find the actual filename strings
        char * verStrTab = (char *) fileContents->data() + rdi(shdrVersionRStrings.sh_offset);
        // and we also need the name of the section containing the strings, so
        // that we can pass it to replaceSection
        std::string versionRStringsSName = getSectionName(shdrVersionRStrings);

        debug("found .gnu.version_r with %i entries, strings in %s\n", verNeedNum, versionRStringsSName.c_str());

        unsigned int verStrAddedBytes = 0;
        // It may be that it is .dynstr again, in which case we must take the already
        // added bytes into account.
        if (versionRStringsSName == ".dynstr")
            verStrAddedBytes += dynStrAddedBytes;
        else
            // otherwise the already added strings can't be reused
            addedStrings.clear();

        auto need = (Elf_Verneed *)(fileContents->data() + rdi(shdrVersionR.sh_offset));
        while (verNeedNum > 0) {
            char * file = verStrTab + rdi(need->vn_file);
            auto i = libs.find(file);
            if (i != libs.end() && file != i->second) {
                auto replacement = i->second;

                debug("replacing .gnu.version_r entry '%s' with '%s'\n", file, replacement.c_str());

                auto a = addedStrings.find(replacement);
                // the same replacement string has already been added, reuse it
                if (a != addedStrings.end()) {
                    wri(need->vn_file, a->second);
                } else {
                    debug("resizing string section %s ...\n", versionRStringsSName.c_str());

                    Elf_Off strOffset = rdi(shdrVersionRStrings.sh_size) + verStrAddedBytes;
                    std::string & newVerDynStr = replaceSection(versionRStringsSName,
                        strOffset + replacement.size() + 1);
                    setSubstr(newVerDynStr, strOffset, replacement + '\0');

                    wri(need->vn_file, strOffset);
                    addedStrings[replacement] = strOffset;

                    verStrAddedBytes += replacement.size() + 1;
                }

                changed = true;
            } else {
                debug("keeping .gnu.version_r entry '%s'\n", file);
            }
            // the Elf_Verneed structures form a linked list, so jump to next entry
            need = (Elf_Verneed *) (((char *) need) + rdi(need->vn_next));
            --verNeedNum;
        }
    }

    rewriteSections();
}

template<ElfFileParams>
void ElfFile<ElfFileParamNames()>::addNeeded(const std::set<std::string> & libs)
{
    if (libs.empty()) return;

    auto shdrDynamic = findSectionHeader(".dynamic");
    auto shdrDynStr = findSectionHeader(".dynstr");

    unsigned int length = 0;

    /* add all new libs to the dynstr string table */
    for (auto &lib : libs)
        length += lib.size() + 1;

    std::string & newDynStr = replaceSection(".dynstr",
        rdi(shdrDynStr.sh_size) + length + 1);

    std::set<Elf64_Xword> libStrings;
    unsigned int pos = 0;
    for (auto & i : libs) {
        setSubstr(newDynStr, rdi(shdrDynStr.sh_size) + pos, i + '\0');
        libStrings.insert(rdi(shdrDynStr.sh_size) + pos);
        pos += i.size() + 1;
    }

    /* add all new needed entries to the dynamic section */
    std::string & newDynamic = replaceSection(".dynamic",
        rdi(shdrDynamic.sh_size) + sizeof(Elf_Dyn) * libs.size());

    unsigned int idx = 0;
    for ( ; rdi(reinterpret_cast<const Elf_Dyn *>(newDynamic.c_str())[idx].d_tag) != DT_NULL; idx++) ;
    debug("DT_NULL index is %d\n", idx);

    /* Shift all entries down by the number of new entries. */
    setSubstr(newDynamic, sizeof(Elf_Dyn) * libs.size(),
        std::string(newDynamic, 0, sizeof(Elf_Dyn) * (idx + 1)));

    /* Add the DT_NEEDED entries at the top. */
    unsigned int i = 0;
    for (auto & j : libStrings) {
        Elf_Dyn newDyn;
        wri(newDyn.d_tag, DT_NEEDED);
        wri(newDyn.d_un.d_val, j);
        setSubstr(newDynamic, i * sizeof(Elf_Dyn), std::string((char *) &newDyn, sizeof(Elf_Dyn)));
        i++;
    }

    changed = true;

    rewriteSections();
}

template<ElfFileParams>
<<<<<<< HEAD
void ElfFile<ElfFileParamNames()>::printNeededLibs() // const
=======
void ElfFile<ElfFileParamNames>::printNeededLibs() const
>>>>>>> 65bf3d9d
{
    const auto shdrDynamic = findSectionHeader(".dynamic");
    const auto shdrDynStr = findSectionHeader(".dynstr");
    const char *strTab = (const char *)fileContents->data() + rdi(shdrDynStr.sh_offset);

    const Elf_Dyn *dyn = (const Elf_Dyn *) (fileContents->data() + rdi(shdrDynamic.sh_offset));

    for (; rdi(dyn->d_tag) != DT_NULL; dyn++) {
        if (rdi(dyn->d_tag) == DT_NEEDED) {
            const char *name = strTab + rdi(dyn->d_un.d_val);
            printf("%s\n", name);
        }
    }
}


template<ElfFileParams>
void ElfFile<ElfFileParamNames()>::noDefaultLib()
{
    auto shdrDynamic = findSectionHeader(".dynamic");

    auto dyn = (Elf_Dyn *)(fileContents->data() + rdi(shdrDynamic.sh_offset));
    auto dynFlags1 = (Elf_Dyn *)nullptr;
    for ( ; rdi(dyn->d_tag) != DT_NULL; dyn++) {
        if (rdi(dyn->d_tag) == DT_FLAGS_1) {
            dynFlags1 = dyn;
            break;
        }
    }
    if (dynFlags1) {
        if (dynFlags1->d_un.d_val & DF_1_NODEFLIB)
            return;
        dynFlags1->d_un.d_val |= DF_1_NODEFLIB;
    } else {
        std::string & newDynamic = replaceSection(".dynamic",
                rdi(shdrDynamic.sh_size) + sizeof(Elf_Dyn));

        unsigned int idx = 0;
        for ( ; rdi(reinterpret_cast<const Elf_Dyn *>(newDynamic.c_str())[idx].d_tag) != DT_NULL; idx++) ;
        debug("DT_NULL index is %d\n", idx);

        /* Shift all entries down by one. */
        setSubstr(newDynamic, sizeof(Elf_Dyn),
                std::string(newDynamic, 0, sizeof(Elf_Dyn) * (idx + 1)));

        /* Add the DT_FLAGS_1 entry at the top. */
        Elf_Dyn newDyn;
        wri(newDyn.d_tag, DT_FLAGS_1);
        newDyn.d_un.d_val = DF_1_NODEFLIB;
        setSubstr(newDynamic, 0, std::string((char *) &newDyn, sizeof(Elf_Dyn)));
    }

    rewriteSections();
    changed = true;
}

template<ElfFileParams>
void ElfFile<ElfFileParamNames()>::addDebugTag()
{
    auto shdrDynamic = findSectionHeader(".dynamic");

    auto dyn = (Elf_Dyn *)(fileContents->data() + rdi(shdrDynamic.sh_offset));
    for ( ; rdi(dyn->d_tag) != DT_NULL; dyn++) {
        if (rdi(dyn->d_tag) == DT_DEBUG) {
            return;
        }
    }
    std::string & newDynamic = replaceSection(".dynamic",
            rdi(shdrDynamic.sh_size) + sizeof(Elf_Dyn));

    unsigned int idx = 0;
    for ( ; rdi(reinterpret_cast<const Elf_Dyn *>(newDynamic.c_str())[idx].d_tag) != DT_NULL; idx++) ;
    debug("DT_NULL index is %d\n", idx);

    /* Shift all entries down by one. */
    setSubstr(newDynamic, sizeof(Elf_Dyn),
            std::string(newDynamic, 0, sizeof(Elf_Dyn) * (idx + 1)));

    /* Add the DT_DEBUG entry at the top. */
    Elf_Dyn newDyn;
    wri(newDyn.d_tag, DT_DEBUG);
    newDyn.d_un.d_val = 0;
    setSubstr(newDynamic, 0, std::string((char *) &newDyn, sizeof(Elf_Dyn)));

    rewriteSections();
    changed = true;
}

static uint32_t gnuHash(std::string_view name) {
    uint32_t h = 5381;
    for (uint8_t c : name)
        h = ((h << 5) + h) + c;
    return h;
}

template<ElfFileParams>
auto ElfFile<ElfFileParamNames>::parseGnuHashTable(span<char> sectionData) -> GnuHashTable
{
    auto hdr = (typename GnuHashTable::Header*)sectionData.begin();
    auto bloomFilters = span((typename GnuHashTable::BloomWord*)(hdr+1), rdi(hdr->maskwords));
    auto buckets = span((uint32_t*)bloomFilters.end(), rdi(hdr->numBuckets));
    auto table = span(buckets.end(), ((uint32_t*)sectionData.end()) - buckets.end());
    return GnuHashTable{*hdr, bloomFilters, buckets, table};
}

template<ElfFileParams>
void ElfFile<ElfFileParamNames>::rebuildGnuHashTable(span<char> strTab, span<Elf_Sym> dynsyms)
{
    auto sectionData = tryGetSectionSpan<char>(".gnu.hash");
    if (!sectionData)
        return;

    auto ght = parseGnuHashTable(sectionData);

    // We can't trust the value of symndx when the hash table is empty
    if (ght.m_table.size() == 0)
        return;

    // The hash table includes only a subset of dynsyms
    auto firstSymIdx = rdi(ght.m_hdr.symndx);
    dynsyms = span(&dynsyms[firstSymIdx], dynsyms.end());

    // Only use the range of symbol versions that will be changed
    auto versyms = tryGetSectionSpan<Elf_Versym>(".gnu.version");
    if (versyms)
        versyms = span(&versyms[firstSymIdx], versyms.end());

    struct Entry
    {
        uint32_t hash, bucketIdx, originalPos;
    };

    std::vector<Entry> entries;
    entries.reserve(dynsyms.size());

    uint32_t pos = 0; // Track the original position of the symbol in the table
    for (auto& sym : dynsyms)
    {
        Entry e;
        e.hash = gnuHash(&strTab[rdi(sym.st_name)]);
        e.bucketIdx = e.hash % ght.m_buckets.size();
        e.originalPos = pos++;
        entries.push_back(e);
    }

    // Sort the entries based on the buckets. This is a requirement for gnu hash table to work
    std::sort(entries.begin(), entries.end(), [&] (auto& l, auto& r) {
        return l.bucketIdx < r.bucketIdx;
    });

    // Create a map of old positions to new positions after sorting
    std::vector<uint32_t> old2new(entries.size());
    for (size_t i = 0; i < entries.size(); ++i)
        old2new[entries[i].originalPos] = i;

    // Update the symbol table with the new order and
    // all tables that refer to symbols through indexes in the symbol table
    auto reorderSpan = [] (auto dst, auto& old2new)
    {
        std::vector tmp(dst.begin(), dst.end());
        for (size_t i = 0; i < tmp.size(); ++i)
            dst[old2new[i]] = tmp[i];
    };

    reorderSpan(dynsyms, old2new);
    if (versyms)
        reorderSpan(versyms, old2new);

    auto remapSymbolId = [&old2new, firstSymIdx] (auto& oldSymIdx)
    {
        return oldSymIdx >= firstSymIdx ? old2new[oldSymIdx - firstSymIdx] + firstSymIdx
                                        : oldSymIdx;
    };

    for (unsigned int i = 1; i < rdi(hdr()->e_shnum); ++i)
    {
        auto& shdr = shdrs.at(i);
        auto shtype = rdi(shdr.sh_type);
        if (shtype == SHT_REL)
            changeRelocTableSymIds<Elf_Rel>(shdr, remapSymbolId);
        else if (shtype == SHT_RELA)
            changeRelocTableSymIds<Elf_Rela>(shdr, remapSymbolId);
    }

    // Update bloom filters
    std::fill(ght.m_bloomFilters.begin(), ght.m_bloomFilters.end(), 0); 
    for (size_t i = 0; i < entries.size(); ++i)
    {
        auto h = entries[i].hash;
        size_t idx = (h / ElfClass) % ght.m_bloomFilters.size();
        auto val = rdi(ght.m_bloomFilters[idx]);
        val |= uint64_t(1) << (h % ElfClass);
        val |= uint64_t(1) << ((h >> rdi(ght.m_hdr.shift2)) % ElfClass);
        wri(ght.m_bloomFilters[idx], val);
    }

    // Fill buckets
    std::fill(ght.m_buckets.begin(), ght.m_buckets.end(), 0); 
    for (size_t i = 0; i < entries.size(); ++i)
    {
        auto symBucketIdx = entries[i].bucketIdx;
        if (!ght.m_buckets[symBucketIdx])
            wri(ght.m_buckets[symBucketIdx], i + firstSymIdx);
    }

    // Fill hash table
    for (size_t i = 0; i < entries.size(); ++i)
    {
        auto& n = entries[i];
        bool isLast = (i == entries.size() - 1) || (n.bucketIdx != entries[i+1].bucketIdx);
        // Add hash with first bit indicating end of chain
        wri(ght.m_table[i], isLast ? (n.hash | 1) : (n.hash & ~1));
    }
}

static uint32_t sysvHash(std::string_view name) {
    uint32_t h = 0;
    for (uint8_t c : name)
    {
        h = (h << 4) + c;
        uint32_t g = h & 0xf0000000;
        if (g != 0)
            h ^= g >> 24;
        h &= ~g;
    }
    return h;
}

template<ElfFileParams>
auto ElfFile<ElfFileParamNames>::parseHashTable(span<char> sectionData) -> HashTable
{
    auto hdr = (typename HashTable::Header*)sectionData.begin();
    auto buckets = span((uint32_t*)(hdr+1), rdi(hdr->numBuckets));
    auto table = span(buckets.end(), ((uint32_t*)sectionData.end()) - buckets.end());
    return HashTable{*hdr, buckets, table};
}

template<ElfFileParams>
void ElfFile<ElfFileParamNames>::rebuildHashTable(span<char> strTab, span<Elf_Sym> dynsyms)
{
    auto sectionData = tryGetSectionSpan<char>(".hash");
    if (!sectionData)
        return;

    auto ht = parseHashTable(sectionData);

    std::fill(ht.m_buckets.begin(), ht.m_buckets.end(), 0);
    std::fill(ht.m_chain.begin(), ht.m_chain.end(), 0);

    // The hash table includes only a subset of dynsyms
    auto firstSymIdx = dynsyms.size() - ht.m_chain.size();
    dynsyms = span(&dynsyms[firstSymIdx], dynsyms.end());

    for (auto& sym : dynsyms)
    {
        auto name = &strTab[rdi(sym.st_name)];
        uint32_t i = &sym - dynsyms.begin();
        uint32_t hash = sysvHash(name) % ht.m_buckets.size();
        wri(ht.m_chain[i], rdi(ht.m_buckets[hash]));
        wri(ht.m_buckets[hash], i);
    }
}

template<ElfFileParams>
void ElfFile<ElfFileParamNames>::renameDynamicSymbols(const std::unordered_map<std::string_view, std::string>& remap)
{
    auto dynsyms = getSectionSpan<Elf_Sym>(".dynsym");
    auto strTab = getSectionSpan<char>(".dynstr");

    std::vector<char> extraStrings;
    extraStrings.reserve(remap.size() * 30); // Just an estimate
    for (auto& dynsym : dynsyms)
    {
        std::string_view name = &strTab[rdi(dynsym.st_name)];
        auto it = remap.find(name);
        if (it != remap.end())
        {
            wri(dynsym.st_name, strTab.size() + extraStrings.size());
            auto& newName = it->second;
            debug("renaming dynamic symbol %s to %s\n", name.data(), it->second.c_str());
            extraStrings.insert(extraStrings.end(), newName.begin(), newName.end() + 1);
            changed = true;
        } else {
            debug("skip renaming dynamic symbol %sn", name.data());
        }
    }

    if (changed)
    {
        auto newStrTabSize = strTab.size() + extraStrings.size();
        auto& newSec = replaceSection(".dynstr", newStrTabSize);
        auto newStrTabSpan = span(newSec.data(), newStrTabSize);

        std::copy(extraStrings.begin(), extraStrings.end(), &newStrTabSpan[strTab.size()]);

        rebuildGnuHashTable(newStrTabSpan, dynsyms);
        rebuildHashTable(newStrTabSpan, dynsyms);
    }

    this->rewriteSections();
}

template<ElfFileParams>
void ElfFile<ElfFileParamNames()>::clearSymbolVersions(const std::set<std::string> & syms)
{
    if (syms.empty()) return;

    auto shdrDynStr = findSectionHeader(".dynstr");
    auto shdrDynsym = findSectionHeader(".dynsym");
    auto shdrVersym = findSectionHeader(".gnu.version");

    auto strTab = (char *)fileContents->data() + rdi(shdrDynStr.sh_offset);
    auto dynsyms = (Elf_Sym *)(fileContents->data() + rdi(shdrDynsym.sh_offset));
    auto versyms = (Elf_Versym *)(fileContents->data() + rdi(shdrVersym.sh_offset));
    size_t count = rdi(shdrDynsym.sh_size) / sizeof(Elf_Sym);

    if (count != rdi(shdrVersym.sh_size) / sizeof(Elf_Versym))
        error("versym size mismatch");

    for (size_t i = 0; i < count; i++) {
        auto dynsym = dynsyms[i];
        auto name = strTab + rdi(dynsym.st_name);
        if (syms.count(name)) {
            debug("clearing symbol version for %s\n", name);
            wri(versyms[i], 1);
        }
    }
    changed = true;
    rewriteSections();
}

struct symstr {
    const char *str;
    size_t len;
};

// Elf32_Off, Elf32_Word, Elf54_Word = unsigned int
// Elf64_Off, Elf64_Xword = unsigned long (or long long on 32 bit)
//typedef variant<Elf32_Off*,Elf32_Word*,Elf64_Off*,Elf64_Word*,Elf64_Xword*> symref;
//typedef variant<unsigned int*, unsigned long*> symref;
typedef variant<uint16_t*, uint32_t*, uint64_t*> symref;

struct Comparator {
    using is_transparent = void;
    bool operator()(const symstr& a, const symstr& b) const
    {
        return (a.str+a.len < b.str+b.len);
    }

    bool operator()(const char* a, const symstr& b) const
    {
        return (a < b.str);
    }

    bool operator()(const symstr& a, const char* b) const
    {
        return (a.str+a.len < b);
    }
};

#include <argz.h>

class mymap : public map<symstr, forward_list<symref>, Comparator> {

    public:
	size_t totalsize;
    mymap(const char *s, size_t s_length) : totalsize(s_length)
    {
        const char *c = NULL;
        while ((c=argz_next(s, s_length, c))) {
            insert({(const struct symstr){c, strlen(c)},forward_list<symref>()});
        }
    }

    forward_list<symref>& operator[](const char *i)
    {
        return lower_bound(i)->second;
    }

    template <class T>
    void incref(const char *idx, T *sym)
    {
    	(*this)[idx].push_front(sym);
    }

};

template<ElfFileParams>
void ElfFile<ElfFileParamNames()>::cleanstrtab()
{
    auto shdrDynamic = findSectionHeader(".dynamic");
    auto shdrDynStr = findSectionHeader(".dynstr");
    auto shdrDynSym = findSectionHeader(".dynsym");

    auto strTab = (char *)fileContents->data() + rdi(shdrDynStr.sh_offset);
    int verneednum = 0;
    int verdefnum = 0;

    mymap m(strTab, rdi(shdrDynStr.sh_size));

    Elf_Dyn* dyn = (Elf_Dyn *) (fileContents->data() + rdi(shdrDynamic.sh_offset));

    /* NAMEs in .dynamic */
    for (; rdi(dyn->d_tag) != DT_NULL; dyn++) {
        switch (rdi(dyn->d_tag)) {
        case DT_NEEDED: case DT_SONAME:
        	m.incref(strTab + rdi(dyn->d_un.d_val), &dyn->d_un.d_val);
        	break;
        case DT_VERNEEDNUM:
        	verneednum = rdi(dyn->d_un.d_val);
        	break;
        case DT_VERDEFNUM:
        	verdefnum = rdi(dyn->d_un.d_val);
        	break;
        }
    }
    /* NAMEs in dynsym */
    Elf_Sym* sym = (Elf_Sym *) (fileContents->data() + rdi(shdrDynSym.sh_offset));
    int count = rdi(shdrDynSym.sh_size) / sizeof(Elf_Sym);
    for (int i = 0; i < count; i++) {
        auto dynsym = sym[i];
        m.incref(strTab + rdi(dynsym.st_name), &dynsym.st_name);
    }

    if (verneednum) {
        auto shdrVerSymr = findSectionHeader(".gnu.version_r");
 		Elf_Shdr & shdrVersionRStrings = shdrs.at(rdi(shdrVerSymr.sh_link));
		// this is where we find the actual version strings; is it dynstr?
		if (shdrVersionRStrings.sh_offset == shdrDynStr.sh_offset) {
			auto verr = fileContents->data() + rdi(shdrVerSymr.sh_offset);
			auto versym = (Elf_Verneed *)verr;
			while (verneednum>0) {
				// NAMEs in verneed referring to dynstr
				m.incref(strTab + rdi(versym->vn_file), &versym->vn_file);
				int auxnum = rdi(versym->vn_cnt);
				auto auxsym = (Elf_Vernaux *)((char*)versym + rdi(versym->vn_aux));
				while (auxnum>0) {
					m.incref(strTab + rdi(auxsym->vna_name), &auxsym->vna_name);
					auxsym = (Elf_Vernaux *)((char*)auxsym + rdi(auxsym->vna_next));
					auxnum--;
				}
				versym = (Elf_Verneed *)((char*)versym + rdi(versym->vn_next));
				verneednum--;
			}
		}
    }

    if (verdefnum) {
        auto shdrVerSymd = findSectionHeader(".gnu.version_d");
    	Elf_Shdr & shdrVersionDStrings = shdrs.at(rdi(shdrVerSymd.sh_link));
		// this is where we find the actual version strings; is it dynstr?
		if (shdrVersionDStrings.sh_offset == shdrDynStr.sh_offset) {
			// NAMEs in verdef referring to dynstr
			auto verd = fileContents->data() + rdi(shdrVerSymd.sh_offset);
			auto versym = (Elf_Verdef *)verd;
			while (verneednum>0) {
				// NAMEs in verneed referring to dynstr
				int auxnum = rdi(versym->vd_cnt);
				auto auxsym = (Elf_Verdaux *)((char*)versym + rdi(versym->vd_aux));
				while (auxnum>0) {
					m.incref(strTab + rdi(auxsym->vda_name), &auxsym->vda_name);
					auxsym = (Elf_Verdaux *)(verd + rdi(auxsym->vda_next));
					auxnum--;
				}
				versym = (Elf_Verdef *)((char*)versym + rdi(versym->vd_next));
				verneednum--;
			}
		}
    }

	int shift=0;
	int newsize=m.totalsize;
	for (auto& [s, l] : m) {
		if (shift) {
			for (auto& p : l) {
				visit([this,shift](auto &x){
					wri(*x, rdi(*x)-shift);
				},p);
			}
			debug("shifted sym %s by %d bytes, %s refs\n", s.str-shift, shift, l.empty()?"0":">=1");
		}
		if (l.empty()) {
			char *sym = (char *)s.str - shift;
			debug("sym %s is unreferenced\n", sym);
			shift+= s.len+1;
			debug("shifting next symbols by %d bytes\n", shift);
			newsize-=s.len+1;
			memmove((void*)sym, sym+s.len+1, newsize-(sym-strTab));
		}
	}
	memset((void*)(strTab+newsize), 0, shift);

    if (shift) {
    	debug("new .dynstr size %d\n", newsize);
    	changed=true;
    	replaceSection(".dynstr", newsize);
    	rewriteSections();
    }
}

<<<<<<< HEAD
=======
template<ElfFileParams>
void ElfFile<ElfFileParamNames>::modifyExecstack(ExecstackMode op)
{
    if (op == ExecstackMode::clear || op == ExecstackMode::set) {
        size_t nullhdr = (size_t)-1;

        for (size_t i = 0; i < phdrs.size(); i++) {
            auto & header = phdrs[i];
            const auto type = rdi(header.p_type);
            if (type != PT_GNU_STACK) {
                if (!nullhdr && type == PT_NULL)
                    nullhdr = i;
                continue;
            }

            if (op == ExecstackMode::clear && (rdi(header.p_flags) & PF_X) == PF_X) {
                debug("simple execstack clear of header %zu\n", i);

                wri(header.p_flags, rdi(header.p_flags) & ~PF_X);
                * ((Elf_Phdr *) (fileContents->data() + rdi(hdr()->e_phoff)) + i) = header;
                changed = true;
            } else if (op == ExecstackMode::set && (rdi(header.p_flags) & PF_X) != PF_X) {
                debug("simple execstack set of header %zu\n", i);

                wri(header.p_flags, rdi(header.p_flags) | PF_X);
                * ((Elf_Phdr *) (fileContents->data() + rdi(hdr()->e_phoff)) + i) = header;
                changed = true;
            } else {
                debug("execstack already in requested state\n");
            }

            return;
        }

        if (nullhdr != (size_t)-1) {
            debug("replacement execstack of header %zu\n", nullhdr);

            auto & header = phdrs[nullhdr];
            header = {};
            wri(header.p_type,  PT_GNU_STACK);
            wri(header.p_flags, PF_R | PF_W | (op == ExecstackMode::set ? PF_X : 0));
            wri(header.p_align, 0x1);

            * ((Elf_Phdr *) (fileContents->data() + rdi(hdr()->e_phoff)) + nullhdr) = header;
            changed = true;
            return;
        }

        debug("header addition for execstack\n");

        Elf_Phdr new_phdr = {};
        wri(new_phdr.p_type,  PT_GNU_STACK);
        wri(new_phdr.p_flags, PF_R | PF_W | (op == ExecstackMode::set ? PF_X : 0));
        wri(new_phdr.p_align, 0x1);
        phdrs.push_back(new_phdr);

        wri(hdr()->e_phnum, rdi(hdr()->e_phnum) + 1);

        changed = true;
        rewriteSections(true);
        return;
    }

    char result = '?';

    for (const auto & header : phdrs) {
        if (rdi(header.p_type) != PT_GNU_STACK)
            continue;

        if ((rdi(header.p_flags) & PF_X) == PF_X)
            result = 'X';
        else
            result = '-';
        break;
    }

    printf("execstack: %c\n", result);
}
>>>>>>> 65bf3d9d

static bool printInterpreter = false;
static bool printOsAbi = false;
static bool setOsAbi = false;
static std::string newOsAbi;
static bool printSoname = false;
static bool setSoname = false;
static std::string newSoname;
static std::string newInterpreter;
static bool shrinkRPath = false;
static std::vector<std::string> allowedRpathPrefixes;
static bool removeRPath = false;
static bool setRPath = false;
static bool addRPath = false;
static bool addDebugTag = false;
static bool renameDynamicSymbols = false;
static bool printRPath = false;
static std::string newRPath;
static std::set<std::string> neededLibsToRemove;
static std::map<std::string, std::string> neededLibsToReplace;
static std::set<std::string> neededLibsToAdd;
static std::set<std::string> symbolsToClearVersion;
static std::unordered_map<std::string_view, std::string> symbolsToRename;
static std::unordered_set<std::string> symbolsToRenameKeys;
static bool printNeeded = false;
static bool noDefaultLib = false;
static bool printExecstack = false;
static bool clearExecstack = false;
static bool setExecstack = false;

template<class ElfFile>
static void patchElf2(ElfFile && elfFile, const FileContents & fileContents, const std::string & fileName)
{
    if (printInterpreter)
        printf("%s\n", elfFile.getInterpreter().c_str());

    if (printOsAbi)
        elfFile.modifyOsAbi(elfFile.printOsAbi, "");

    if (setOsAbi)
        elfFile.modifyOsAbi(elfFile.replaceOsAbi, newOsAbi);

    if (printSoname)
        elfFile.modifySoname(elfFile.printSoname, "");

    if (setSoname)
        elfFile.modifySoname(elfFile.replaceSoname, newSoname);

    if (!newInterpreter.empty())
        elfFile.setInterpreter(newInterpreter);

    if (printRPath)
        elfFile.modifyRPath(elfFile.rpPrint, {}, "");

    if (printExecstack)
        elfFile.modifyExecstack(ElfFile::ExecstackMode::print);
    else if (clearExecstack)
        elfFile.modifyExecstack(ElfFile::ExecstackMode::clear);
    else if (setExecstack)
        elfFile.modifyExecstack(ElfFile::ExecstackMode::set);

    if (shrinkRPath)
        elfFile.modifyRPath(elfFile.rpShrink, allowedRpathPrefixes, "");
    else if (removeRPath)
        elfFile.modifyRPath(elfFile.rpRemove, {}, "");
    else if (setRPath)
        elfFile.modifyRPath(elfFile.rpSet, {}, newRPath);
    else if (addRPath)
        elfFile.modifyRPath(elfFile.rpAdd, {}, newRPath);

    if (printNeeded) elfFile.printNeededLibs();

    elfFile.removeNeeded(neededLibsToRemove);
    elfFile.replaceNeeded(neededLibsToReplace);
    elfFile.addNeeded(neededLibsToAdd);
    elfFile.clearSymbolVersions(symbolsToClearVersion);

    if (noDefaultLib)
        elfFile.noDefaultLib();

    if (addDebugTag)
        elfFile.addDebugTag();

<<<<<<< HEAD
    if (cleanStrtab)
    	elfFile.cleanstrtab();
=======
    if (renameDynamicSymbols)
        elfFile.renameDynamicSymbols(symbolsToRename);
>>>>>>> 65bf3d9d

    if (elfFile.isChanged()){
        writeFile(fileName, elfFile.fileContents);
    } else if (alwaysWrite) {
        debug("not modified, but alwaysWrite=true\n");
        writeFile(fileName, fileContents);
    }
}


static void patchElf()
{
    for (const auto & fileName : fileNames) {
        if (!printInterpreter && !printRPath && !printSoname && !printNeeded)
            debug("patching ELF file '%s'\n", fileName.c_str());

        auto fileContents = readFile(fileName);
        const std::string & outputFileName2 = outputFileName.empty() ? fileName : outputFileName;

        if (getElfType(fileContents).is32Bit)
<<<<<<< HEAD
            patchElf2(ElfFile<ElfFileParamNames(32)>(fileContents), fileContents, outputFileName2);
        else
            patchElf2(ElfFile<ElfFileParamNames(64)>(fileContents), fileContents, outputFileName2);
=======
            patchElf2(ElfFile<Elf32_Ehdr, Elf32_Phdr, Elf32_Shdr, Elf32_Addr, Elf32_Off, Elf32_Dyn, Elf32_Sym, Elf32_Verneed, Elf32_Versym, Elf32_Rel, Elf32_Rela, 32>(fileContents), fileContents, outputFileName2);
        else
            patchElf2(ElfFile<Elf64_Ehdr, Elf64_Phdr, Elf64_Shdr, Elf64_Addr, Elf64_Off, Elf64_Dyn, Elf64_Sym, Elf64_Verneed, Elf64_Versym, Elf64_Rel, Elf64_Rela, 64>(fileContents), fileContents, outputFileName2);
>>>>>>> 65bf3d9d
    }
}

[[nodiscard]] static std::string resolveArgument(const char *arg) {
  if (strlen(arg) > 0 && arg[0] == '@') {
    FileContents cnts = readFile(arg + 1);
    return std::string((char *)cnts->data(), cnts->size());
  }

  return std::string(arg);
}


static void showHelp(const std::string & progName)
{
        fprintf(stderr, "syntax: %s\n\
  [--set-interpreter FILENAME]\n\
  [--page-size SIZE]\n\
  [--print-interpreter]\n\
  [--print-os-abi]\t\tPrints 'EI_OSABI' field of ELF header\n\
  [--set-os-abi ABI]\t\tSets 'EI_OSABI' field of ELF header to ABI.\n\
  [--print-soname]\t\tPrints 'DT_SONAME' entry of .dynamic section. Raises an error if DT_SONAME doesn't exist\n\
  [--set-soname SONAME]\t\tSets 'DT_SONAME' entry to SONAME.\n\
  [--set-rpath RPATH]\n\
  [--add-rpath RPATH]\n\
  [--remove-rpath]\n\
  [--shrink-rpath]\n\
  [--allowed-rpath-prefixes PREFIXES]\t\tWith '--shrink-rpath', reject rpath entries not starting with the allowed prefix\n\
  [--print-rpath]\n\
  [--force-rpath]\n\
  [--add-needed LIBRARY]\n\
  [--remove-needed LIBRARY]\n\
  [--replace-needed LIBRARY NEW_LIBRARY]\n\
  [--print-needed]\n\
  [--no-default-lib]\n\
  [--no-sort]\t\tDo not sort program+section headers; useful for debugging patchelf.\n\
  [--clear-symbol-version SYMBOL]\n\
  [--clean-strtab]\n\
  [--add-debug-tag]\n\
  [--print-execstack]\t\tPrints whether the object requests an executable stack\n\
  [--clear-execstack]\n\
  [--set-execstack]\n\
  [--rename-dynamic-symbols NAME_MAP_FILE]\tRenames dynamic symbols. The map file should contain two symbols (old_name new_name) per line\n\
  [--output FILE]\n\
  [--debug]\n\
  [--version]\n\
  FILENAME...\n", progName.c_str());
}


static int mainWrapped(int argc, char * * argv)
{
    if (argc <= 1) {
        showHelp(argv[0]);
        return 1;
    }

    if (getenv("PATCHELF_DEBUG") != nullptr)
        debugMode = true;

    int i;
    for (i = 1; i < argc; ++i) {
        std::string arg(argv[i]);
        if (arg == "--set-interpreter" || arg == "--interpreter") {
            if (++i == argc) error("missing argument");
            newInterpreter = resolveArgument(argv[i]);
        }
        else if (arg == "--page-size") {
            if (++i == argc) error("missing argument");
            forcedPageSize = atoi(argv[i]);
            if (forcedPageSize <= 0) error("invalid argument to --page-size");
        }
        else if (arg == "--print-interpreter") {
            printInterpreter = true;
        }
        else if (arg == "--print-os-abi") {
            printOsAbi = true;
        }
        else if (arg == "--set-os-abi") {
            if (++i == argc) error("missing argument");
            setOsAbi = true;
            newOsAbi = resolveArgument(argv[i]);
        }
        else if (arg == "--print-soname") {
            printSoname = true;
        }
        else if (arg == "--set-soname") {
            if (++i == argc) error("missing argument");
            setSoname = true;
            newSoname = resolveArgument(argv[i]);
        }
        else if (arg == "--remove-rpath") {
            removeRPath = true;
        }
        else if (arg == "--shrink-rpath") {
            shrinkRPath = true;
        }
        else if (arg == "--allowed-rpath-prefixes") {
            if (++i == argc) error("missing argument");
            allowedRpathPrefixes = splitColonDelimitedString(argv[i]);
        }
        else if (arg == "--set-rpath") {
            if (++i == argc) error("missing argument");
            setRPath = true;
            newRPath = resolveArgument(argv[i]);
        }
        else if (arg == "--add-rpath") {
            if (++i == argc) error("missing argument");
            addRPath = true;
            newRPath = resolveArgument(argv[i]);
        }
        else if (arg == "--print-rpath") {
            printRPath = true;
        }
        else if (arg == "--force-rpath") {
            /* Generally we prefer to emit DT_RUNPATH instead of
               DT_RPATH, as the latter is obsolete.  However, there is
               a slight semantic difference: DT_RUNPATH is "scoped",
               it only affects the executable or library in question,
               not its recursive imports.  So maybe you really want to
               force the use of DT_RPATH.  That's what this option
               does.  Without it, DT_RPATH (if encountered) is
               converted to DT_RUNPATH, and if neither is present, a
               DT_RUNPATH is added.  With it, DT_RPATH isn't converted
               to DT_RUNPATH, and if neither is present, a DT_RPATH is
               added. */
            forceRPath = true;
        }
        else if (arg == "--print-needed") {
            printNeeded = true;
        }
        else if (arg == "--no-sort") {
            noSort = true;
        }
        else if (arg == "--add-needed") {
            if (++i == argc) error("missing argument");
            neededLibsToAdd.insert(resolveArgument(argv[i]));
        }
        else if (arg == "--remove-needed") {
            if (++i == argc) error("missing argument");
            neededLibsToRemove.insert(resolveArgument(argv[i]));
        }
        else if (arg == "--replace-needed") {
            if (i+2 >= argc) error("missing argument(s)");
            neededLibsToReplace[ argv[i+1] ] = argv[i+2];
            i += 2;
        }
        else if (arg == "--clear-symbol-version") {
            if (++i == argc) error("missing argument");
            symbolsToClearVersion.insert(resolveArgument(argv[i]));
        }
<<<<<<< HEAD
        else if (arg == "--clean-strtab") {
            cleanStrtab=true;
=======
        else if (arg == "--print-execstack") {
            printExecstack = true;
        }
        else if (arg == "--clear-execstack") {
            clearExecstack = true;
        }
        else if (arg == "--set-execstack") {
            setExecstack = true;
>>>>>>> 65bf3d9d
        }
        else if (arg == "--output") {
            if (++i == argc) error("missing argument");
            outputFileName = resolveArgument(argv[i]);
            alwaysWrite = true;
        }
        else if (arg == "--debug") {
            debugMode = true;
        }
        else if (arg == "--no-default-lib") {
            noDefaultLib = true;
        }
        else if (arg == "--add-debug-tag") {
            addDebugTag = true;
        }
        else if (arg == "--rename-dynamic-symbols") {
            renameDynamicSymbols = true;
            if (++i == argc) error("missing argument");

            const char* fname = argv[i];
            std::ifstream infile(fname);
            if (!infile) error(fmt("Cannot open map file ", fname));

            std::string line, from, to;
            size_t lineCount = 1;
            while (std::getline(infile, line))
            {
                std::istringstream iss(line);
                if (!(iss >> from))
                    break;
                if (!(iss >> to))
                    error(fmt(fname, ":", lineCount, ": Map file line is missing the second element"));
                if (symbolsToRenameKeys.count(from))
                    error(fmt(fname, ":", lineCount, ": Name '", from, "' appears twice in the map file"));
                if (from.find('@') != std::string_view::npos || to.find('@') != std::string_view::npos)
                    error(fmt(fname, ":", lineCount, ": Name pair contains version tag: ", from, " ", to));
                lineCount++;
                symbolsToRename[*symbolsToRenameKeys.insert(from).first] = to;
            }
        }
        else if (arg == "--help" || arg == "-h" ) {
            showHelp(argv[0]);
            return 0;
        }
        else if (arg == "--version") {
            printf(PACKAGE_STRING "\n");
            return 0;
        }
        else {
            fileNames.push_back(arg);
        }
    }

    if (fileNames.empty()) error("missing filename");

    if (!outputFileName.empty() && fileNames.size() != 1)
        error("--output option only allowed with single input file");

    if (setRPath && addRPath)
        error("--set-rpath option not allowed with --add-rpath");

    patchElf();

    return 0;
}

int main(int argc, char * * argv)
{
    try {
        return mainWrapped(argc, argv);
    } catch (std::exception & e) {
        fprintf(stderr, "patchelf: %s\n", e.what());
        return 1;
    }
}<|MERGE_RESOLUTION|>--- conflicted
+++ resolved
@@ -30,12 +30,8 @@
 #include <unordered_map>
 #include <unordered_set>
 #include <vector>
-<<<<<<< HEAD
-#include <optional>
 #include <forward_list>
 #include <variant>
-=======
->>>>>>> 65bf3d9d
 
 #include <cassert>
 #include <cerrno>
@@ -121,11 +117,7 @@
    why... */
 template<ElfFileParams>
 template<class I>
-<<<<<<< HEAD
-I ElfFile<ElfFileParamNames()>::rdi(I i) const
-=======
-constexpr I ElfFile<ElfFileParamNames>::rdi(I i) const noexcept
->>>>>>> 65bf3d9d
+constexpr I ElfFile<ElfFileParamNames()>::rdi(I i) const noexcept
 {
     I r = 0;
     if (littleEndian) {
@@ -370,11 +362,7 @@
 
 
 template<ElfFileParams>
-<<<<<<< HEAD
-unsigned int ElfFile<ElfFileParamNames()>::getPageSize() const
-=======
-unsigned int ElfFile<ElfFileParamNames>::getPageSize() const noexcept
->>>>>>> 65bf3d9d
+unsigned int ElfFile<ElfFileParamNames()>::getPageSize() const noexcept
 {
     if (forcedPageSize > 0)
         return forcedPageSize;
@@ -494,21 +482,8 @@
 }
 
 
-<<<<<<< HEAD
-template<ElfFileParams>
-void ElfFile<ElfFileParamNames()>::shiftFile(unsigned int extraPages, size_t startOffset)
-=======
-static uint64_t roundUp(uint64_t n, uint64_t m)
-{
-    if (n == 0)
-        return m;
-    return ((n - 1) / m + 1) * m;
-}
-
-
-template<ElfFileParams>
-void ElfFile<ElfFileParamNames>::shiftFile(unsigned int extraPages, size_t startOffset, size_t extraBytes)
->>>>>>> 65bf3d9d
+template<ElfFileParams>
+void ElfFile<ElfFileParamNames()>::shiftFile(unsigned int extraPages, size_t startOffset, size_t extraBytes)
 {
     assert(startOffset >= sizeof(Elf_Ehdr));
 
@@ -603,11 +578,7 @@
 
 
 template<ElfFileParams>
-<<<<<<< HEAD
-Elf_Shdr & ElfFile<ElfFileParamNames()>::findSectionHeader(const SectionName & sectionName)
-=======
-const Elf_Shdr & ElfFile<ElfFileParamNames>::findSectionHeader(const SectionName & sectionName) const
->>>>>>> 65bf3d9d
+const Elf_Shdr & ElfFile<ElfFileParamNames()>::findSectionHeader(const SectionName & sectionName) const
 {
     auto shdr = tryFindSectionHeader(sectionName);
     if (!shdr) {
@@ -621,11 +592,7 @@
 
 
 template<ElfFileParams>
-<<<<<<< HEAD
-std::optional<std::reference_wrapper<Elf_Shdr>> ElfFile<ElfFileParamNames()>::tryFindSectionHeader(const SectionName & sectionName)
-=======
-std::optional<std::reference_wrapper<const Elf_Shdr>> ElfFile<ElfFileParamNames>::tryFindSectionHeader(const SectionName & sectionName) const
->>>>>>> 65bf3d9d
+std::optional<std::reference_wrapper<const Elf_Shdr>> ElfFile<ElfFileParamNames()>::tryFindSectionHeader(const SectionName & sectionName) const
 {
     auto i = getSectionIndex(sectionName);
     if (i)
@@ -635,32 +602,28 @@
 
 template<ElfFileParams>
 template<class T>
-span<T> ElfFile<ElfFileParamNames>::getSectionSpan(const Elf_Shdr & shdr) const
+span<T> ElfFile<ElfFileParamNames()>::getSectionSpan(const Elf_Shdr & shdr) const
 {
     return span((T*)(fileContents->data() + rdi(shdr.sh_offset)), rdi(shdr.sh_size)/sizeof(T));
 }
 
 template<ElfFileParams>
-<<<<<<< HEAD
-unsigned int ElfFile<ElfFileParamNames()>::getSectionIndex(const SectionName & sectionName)
-=======
 template<class T>
-span<T> ElfFile<ElfFileParamNames>::getSectionSpan(const SectionName & sectionName)
+span<T> ElfFile<ElfFileParamNames()>::getSectionSpan(const SectionName & sectionName)
 {
     return getSectionSpan<T>(findSectionHeader(sectionName));
 }
 
 template<ElfFileParams>
 template<class T>
-span<T> ElfFile<ElfFileParamNames>::tryGetSectionSpan(const SectionName & sectionName)
+span<T> ElfFile<ElfFileParamNames()>::tryGetSectionSpan(const SectionName & sectionName)
 {
     auto shdrOpt = tryFindSectionHeader(sectionName);
     return shdrOpt ? getSectionSpan<T>(*shdrOpt) : span<T>();
 }
 
 template<ElfFileParams>
-unsigned int ElfFile<ElfFileParamNames>::getSectionIndex(const SectionName & sectionName) const
->>>>>>> 65bf3d9d
+unsigned int ElfFile<ElfFileParamNames()>::getSectionIndex(const SectionName & sectionName) const
 {
     for (unsigned int i = 1; i < rdi(hdr()->e_shnum); ++i)
         if (getSectionName(shdrs.at(i)) == sectionName) return i;
@@ -881,15 +844,11 @@
     /* Compute the total space needed for the replaced sections */
     Elf_Off neededSpace = 0;
     for (auto & s : replacedSections)
-<<<<<<< HEAD
         neededSpace += roundUp((Elf_Off)s.second.size(), sectionAlignment);
-=======
-        neededSpace += roundUp(s.second.size(), sectionAlignment);
 
     off_t headerTableSpace = roundUp(rdi(hdr()->e_shnum) * rdi(hdr()->e_shentsize), sectionAlignment);
     if (moveHeaderTableToTheEnd)
         neededSpace += headerTableSpace;
->>>>>>> 65bf3d9d
     debug("needed space is %d\n", neededSpace);
 
     Elf_Off startOffset = roundUp((Elf_Off)fileContents->size(), getPageSize());
@@ -1066,13 +1025,9 @@
         neededSpace += sizeof(Elf_Phdr);
         debug("needed space is %d\n", neededSpace);
 
-<<<<<<< HEAD
-        unsigned int neededPages = roundUp((Elf_Off)(neededSpace - startOffset), getPageSize()) / getPageSize();
-=======
         /* Calculate how many bytes are needed out of the additional pages. */
         size_t extraSpace = neededSpace - startOffset; 
-        unsigned int neededPages = roundUp(extraSpace, getPageSize()) / getPageSize();
->>>>>>> 65bf3d9d
+        unsigned int neededPages = roundUp((Elf_Off)extraSpace, getPageSize()) / getPageSize();
         debug("needed pages is %d\n", neededPages);
         if (neededPages * getPageSize() > firstPage)
             error("virtual address space underrun!");
@@ -1168,11 +1123,7 @@
 
 
 template<ElfFileParams>
-<<<<<<< HEAD
-void ElfFile<ElfFileParamNames()>::rewriteSections()
-=======
-void ElfFile<ElfFileParamNames>::rewriteSections(bool force)
->>>>>>> 65bf3d9d
+void ElfFile<ElfFileParamNames()>::rewriteSections(bool force)
 {
 
     if (!force && replacedSections.empty()) return;
@@ -1348,11 +1299,7 @@
 
 
 template<ElfFileParams>
-<<<<<<< HEAD
-std::string ElfFile<ElfFileParamNames()>::getInterpreter()
-=======
-std::string ElfFile<ElfFileParamNames>::getInterpreter() const
->>>>>>> 65bf3d9d
+std::string ElfFile<ElfFileParamNames()>::getInterpreter() const
 {
     auto shdr = findSectionHeader(".interp");
     auto size = rdi(shdr.sh_size);
@@ -1743,7 +1690,7 @@
     char * strTab = (char *) fileContents->data() + rdi(shdrDynStr.sh_offset);
 
     auto dynamic = std::string((char*)fileContents->data() + rdi(shdrDynamic.sh_offset), rdi(shdrDynamic.sh_size));
-    auto dyn = (Elf_Dyn *)dynamic.c_str();
+    auto dyn = (Elf_Dyn *)&dynamic[0];
     Elf_Dyn * last = dyn;
     for ( ; rdi(dyn->d_tag) != DT_NULL; dyn++) {
         if (rdi(dyn->d_tag) == DT_NEEDED) {
@@ -1947,11 +1894,7 @@
 }
 
 template<ElfFileParams>
-<<<<<<< HEAD
-void ElfFile<ElfFileParamNames()>::printNeededLibs() // const
-=======
-void ElfFile<ElfFileParamNames>::printNeededLibs() const
->>>>>>> 65bf3d9d
+void ElfFile<ElfFileParamNames()>::printNeededLibs() const
 {
     const auto shdrDynamic = findSectionHeader(".dynamic");
     const auto shdrDynStr = findSectionHeader(".dynstr");
@@ -2048,7 +1991,7 @@
 }
 
 template<ElfFileParams>
-auto ElfFile<ElfFileParamNames>::parseGnuHashTable(span<char> sectionData) -> GnuHashTable
+auto ElfFile<ElfFileParamNames()>::parseGnuHashTable(span<char> sectionData) -> GnuHashTable
 {
     auto hdr = (typename GnuHashTable::Header*)sectionData.begin();
     auto bloomFilters = span((typename GnuHashTable::BloomWord*)(hdr+1), rdi(hdr->maskwords));
@@ -2058,7 +2001,7 @@
 }
 
 template<ElfFileParams>
-void ElfFile<ElfFileParamNames>::rebuildGnuHashTable(span<char> strTab, span<Elf_Sym> dynsyms)
+void ElfFile<ElfFileParamNames()>::rebuildGnuHashTable(span<char> strTab, span<Elf_Sym> dynsyms)
 {
     auto sectionData = tryGetSectionSpan<char>(".gnu.hash");
     if (!sectionData)
@@ -2181,7 +2124,7 @@
 }
 
 template<ElfFileParams>
-auto ElfFile<ElfFileParamNames>::parseHashTable(span<char> sectionData) -> HashTable
+auto ElfFile<ElfFileParamNames()>::parseHashTable(span<char> sectionData) -> HashTable
 {
     auto hdr = (typename HashTable::Header*)sectionData.begin();
     auto buckets = span((uint32_t*)(hdr+1), rdi(hdr->numBuckets));
@@ -2190,7 +2133,7 @@
 }
 
 template<ElfFileParams>
-void ElfFile<ElfFileParamNames>::rebuildHashTable(span<char> strTab, span<Elf_Sym> dynsyms)
+void ElfFile<ElfFileParamNames()>::rebuildHashTable(span<char> strTab, span<Elf_Sym> dynsyms)
 {
     auto sectionData = tryGetSectionSpan<char>(".hash");
     if (!sectionData)
@@ -2216,7 +2159,7 @@
 }
 
 template<ElfFileParams>
-void ElfFile<ElfFileParamNames>::renameDynamicSymbols(const std::unordered_map<std::string_view, std::string>& remap)
+void ElfFile<ElfFileParamNames()>::renameDynamicSymbols(const std::unordered_map<std::string_view, std::string>& remap)
 {
     auto dynsyms = getSectionSpan<Elf_Sym>(".dynsym");
     auto strTab = getSectionSpan<char>(".dynstr");
@@ -2434,7 +2377,7 @@
 			debug("shifted sym %s by %d bytes, %s refs\n", s.str-shift, shift, l.empty()?"0":">=1");
 		}
 		if (l.empty()) {
-			char *sym = (char *)s.str - shift;
+			const char *sym = s.str - shift;
 			debug("sym %s is unreferenced\n", sym);
 			shift+= s.len+1;
 			debug("shifting next symbols by %d bytes\n", shift);
@@ -2452,10 +2395,9 @@
     }
 }
 
-<<<<<<< HEAD
-=======
-template<ElfFileParams>
-void ElfFile<ElfFileParamNames>::modifyExecstack(ExecstackMode op)
+
+template<ElfFileParams>
+void ElfFile<ElfFileParamNames()>::modifyExecstack(ExecstackMode op)
 {
     if (op == ExecstackMode::clear || op == ExecstackMode::set) {
         size_t nullhdr = (size_t)-1;
@@ -2532,7 +2474,6 @@
 
     printf("execstack: %c\n", result);
 }
->>>>>>> 65bf3d9d
 
 static bool printInterpreter = false;
 static bool printOsAbi = false;
@@ -2616,13 +2557,11 @@
     if (addDebugTag)
         elfFile.addDebugTag();
 
-<<<<<<< HEAD
     if (cleanStrtab)
     	elfFile.cleanstrtab();
-=======
+
     if (renameDynamicSymbols)
         elfFile.renameDynamicSymbols(symbolsToRename);
->>>>>>> 65bf3d9d
 
     if (elfFile.isChanged()){
         writeFile(fileName, elfFile.fileContents);
@@ -2643,15 +2582,9 @@
         const std::string & outputFileName2 = outputFileName.empty() ? fileName : outputFileName;
 
         if (getElfType(fileContents).is32Bit)
-<<<<<<< HEAD
             patchElf2(ElfFile<ElfFileParamNames(32)>(fileContents), fileContents, outputFileName2);
         else
             patchElf2(ElfFile<ElfFileParamNames(64)>(fileContents), fileContents, outputFileName2);
-=======
-            patchElf2(ElfFile<Elf32_Ehdr, Elf32_Phdr, Elf32_Shdr, Elf32_Addr, Elf32_Off, Elf32_Dyn, Elf32_Sym, Elf32_Verneed, Elf32_Versym, Elf32_Rel, Elf32_Rela, 32>(fileContents), fileContents, outputFileName2);
-        else
-            patchElf2(ElfFile<Elf64_Ehdr, Elf64_Phdr, Elf64_Shdr, Elf64_Addr, Elf64_Off, Elf64_Dyn, Elf64_Sym, Elf64_Verneed, Elf64_Versym, Elf64_Rel, Elf64_Rela, 64>(fileContents), fileContents, outputFileName2);
->>>>>>> 65bf3d9d
     }
 }
 
@@ -2803,10 +2736,9 @@
             if (++i == argc) error("missing argument");
             symbolsToClearVersion.insert(resolveArgument(argv[i]));
         }
-<<<<<<< HEAD
         else if (arg == "--clean-strtab") {
             cleanStrtab=true;
-=======
+        }
         else if (arg == "--print-execstack") {
             printExecstack = true;
         }
@@ -2815,7 +2747,6 @@
         }
         else if (arg == "--set-execstack") {
             setExecstack = true;
->>>>>>> 65bf3d9d
         }
         else if (arg == "--output") {
             if (++i == argc) error("missing argument");
