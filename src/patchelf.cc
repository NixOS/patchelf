--- conflicted
+++ resolved
@@ -1546,19 +1546,12 @@
 static bool removeRPath = false;
 static bool setRPath = false;
 static bool printRPath = false;
-<<<<<<< HEAD
 static bool convertRPath = false;
-static string newRPath;
-static set<string> neededLibsToRemove;
-static map<string, string> neededLibsToReplace;
-static set<string> neededLibsToAdd;
-=======
 static std::string newRPath;
 static std::set<std::string> neededLibsToRemove;
 static std::map<std::string, std::string> neededLibsToReplace;
 static std::set<std::string> neededLibsToAdd;
 static bool printNeeded = false;
->>>>>>> 29c085fd
 static bool noDefaultLib = false;
 
 template<class ElfFile>
@@ -1582,13 +1575,9 @@
     if (shrinkRPath)
         elfFile.modifyRPath(elfFile.rpShrink, allowedRpathPrefixes, "");
     else if (removeRPath)
-<<<<<<< HEAD
-        elfFile.modifyRPath(elfFile.rpRemove, "");
+        elfFile.modifyRPath(elfFile.rpRemove, {}, "");
     else if (convertRPath)
-        elfFile.modifyRPath(elfFile.rpConvert, "");
-=======
-        elfFile.modifyRPath(elfFile.rpRemove, {}, "");
->>>>>>> 29c085fd
+        elfFile.modifyRPath(elfFile.rpConvert, {}, "");
     else if (setRPath)
         elfFile.modifyRPath(elfFile.rpSet, {}, newRPath);
 
@@ -1714,13 +1703,11 @@
                added. */
             forceRPath = true;
         }
-<<<<<<< HEAD
         else if (arg == "--convert-rpath") {
             convertRPath = true;
-=======
+        }
         else if (arg == "--print-needed") {
             printNeeded = true;
->>>>>>> 29c085fd
         }
         else if (arg == "--add-needed") {
             if (++i == argc) error("missing argument");
