--- conflicted
+++ resolved
@@ -621,13 +621,8 @@
         debug("rewriting section '%s' from offset 0x%x (size %d) to offset 0x%x (size %d)\n",
             sectionName.c_str(), rdi(shdr.sh_offset), rdi(shdr.sh_size), curOff, i->second.size());
 
-<<<<<<< HEAD
-        memcpy(fileContents->data() + curOff, (unsigned char *) i->second.c_str(),
+        memcpy(fileContents->data() + curOff, i->second.c_str(),
             i->second.size());
-=======
-        memcpy(fileContents->data() + curOff, i.second.c_str(),
-            i.second.size());
->>>>>>> edec2a9a
 
         /* Update the section header for this section. */
         wri(shdr.sh_offset, curOff);
@@ -922,7 +917,7 @@
         debug("needed space is %d\n", neededSpace);
 
         /* Calculate how many bytes are needed out of the additional pages. */
-        size_t extraSpace = neededSpace - startOffset; 
+        size_t extraSpace = neededSpace - startOffset;
         unsigned int neededPages = roundUp(extraSpace, getPageSize()) / getPageSize();
         debug("needed pages is %d\n", neededPages);
         if (neededPages * getPageSize() > firstPage)
