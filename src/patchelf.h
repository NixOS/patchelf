#include <map>
#include <memory>
#include <optional>
#include <set>
#include <stdexcept>
#include <string>
#include <vector>

#include "elf.h"

using FileContents = std::shared_ptr<std::vector<unsigned char>>;

#define ElfFileParams class Elf_Ehdr, class Elf_Phdr, class Elf_Shdr, class Elf_Addr, class Elf_Off, class Elf_Dyn, class Elf_Sym, class Elf_Verneed, class Elf_Versym, class Elf_Rel, class Elf_Rela, unsigned ElfClass
#define ElfFileParamNames Elf_Ehdr, Elf_Phdr, Elf_Shdr, Elf_Addr, Elf_Off, Elf_Dyn, Elf_Sym, Elf_Verneed, Elf_Versym, Elf_Rel, Elf_Rela, ElfClass

template<class T>
struct span
{
    explicit span(T* d = {}, size_t l = {}) : data(d), len(l) {}
    span(T* from, T* to) : data(from), len(to-from) { assert(from <= to); }
    T& operator[](std::size_t i) { checkRange(i); return data[i]; }
    T* begin() { return data; }
    T* end() { return data + len; }
    auto size() const { return len; }
    explicit operator bool() const { return size() > 0; }

private:
    void checkRange(std::size_t i) {
        if (i >= size()) throw std::out_of_range("error: Span access out of range.");
    }

    T* data;
    size_t len;
};

template<ElfFileParams>
class ElfFile
{
public:

    const FileContents fileContents;

private:

    std::vector<Elf_Phdr> phdrs;
    std::vector<Elf_Shdr> shdrs;

    bool littleEndian;

    bool changed = false;

    bool isExecutable = false;

    using SectionName = std::string;
    using ReplacedSections = std::map<SectionName, std::string>;

    ReplacedSections replacedSections;

    std::string sectionNames; /* content of the .shstrtab section */

    /* Align on 4 or 8 bytes boundaries on 32- or 64-bit platforms
       respectively. */
    static constexpr size_t sectionAlignment = sizeof(Elf_Off);

    std::vector<SectionName> sectionsByOldIndex;

public:
    explicit ElfFile(FileContents fileContents);

    [[nodiscard]] bool isChanged() const noexcept
    {
        return changed;
    }

private:

    struct CompPhdr
    {
        const ElfFile * elfFile;
        bool operator ()(const Elf_Phdr & x, const Elf_Phdr & y) const noexcept
        {
            // A PHDR comes before everything else.
            if (elfFile->rdi(y.p_type) == PT_PHDR) return false;
            if (elfFile->rdi(x.p_type) == PT_PHDR) return true;

            // Sort non-PHDRs by address.
            return elfFile->rdi(x.p_paddr) < elfFile->rdi(y.p_paddr);
        }
    };

    void sortPhdrs();

    struct CompShdr
    {
        const ElfFile * elfFile;
        bool operator ()(const Elf_Shdr & x, const Elf_Shdr & y) const noexcept
        {
            return elfFile->rdi(x.sh_offset) < elfFile->rdi(y.sh_offset);
        }
    };

    [[nodiscard]] unsigned int getPageSize() const noexcept;

    void sortShdrs();

    void shiftFile(unsigned int extraPages, size_t sizeOffset, size_t extraBytes);

    [[nodiscard]] std::string getSectionName(const Elf_Shdr & shdr) const;

    const Elf_Shdr & findSectionHeader(const SectionName & sectionName) const;

    [[nodiscard]] std::optional<std::reference_wrapper<const Elf_Shdr>> tryFindSectionHeader(const SectionName & sectionName) const;

<<<<<<< HEAD
    template<class T> span<T> getSectionSpan(const Elf_Shdr & shdr) const;
    template<class T> span<T> getSectionSpan(const SectionName & sectionName);
    template<class T> span<T> tryGetSectionSpan(const SectionName & sectionName);

    unsigned int getSectionIndex(const SectionName & sectionName);
=======
    [[nodiscard]] unsigned int getSectionIndex(const SectionName & sectionName) const;
>>>>>>> e37f892b

    std::string & replaceSection(const SectionName & sectionName,
        unsigned int size);

    [[nodiscard]] bool haveReplacedSection(const SectionName & sectionName) const;

    void writeReplacedSections(Elf_Off & curOff,
        Elf_Addr startAddr, Elf_Off startOffset);

    void rewriteHeaders(Elf_Addr phdrAddress);

    void rewriteSectionsLibrary();

    void rewriteSectionsExecutable();

    void normalizeNoteSegments();

public:

    void rewriteSections(bool force = false);

    [[nodiscard]] std::string getInterpreter() const;

    typedef enum { printOsAbi, replaceOsAbi } osAbiMode;

    void modifyOsAbi(osAbiMode op, const std::string & newOsAbi);

    typedef enum { printSoname, replaceSoname } sonameMode;

    void modifySoname(sonameMode op, const std::string & newSoname);

    void setInterpreter(const std::string & newInterpreter);

    typedef enum { rpPrint, rpShrink, rpSet, rpAdd, rpRemove } RPathOp;

    void modifyRPath(RPathOp op, const std::vector<std::string> & allowedRpathPrefixes, std::string newRPath);
    std::string shrinkRPath(char* rpath, std::vector<std::string> &neededLibs, const std::vector<std::string> & allowedRpathPrefixes);
    void removeRPath(Elf_Shdr & shdrDynamic);

    void addNeeded(const std::set<std::string> & libs);

    void removeNeeded(const std::set<std::string> & libs);

    void replaceNeeded(const std::map<std::string, std::string> & libs);

    void printNeededLibs() const;

    void noDefaultLib();

    void addDebugTag();

    void renameDynamicSymbols(const std::unordered_map<std::string_view, std::string>&);

    struct GnuHashTable {
        using BloomWord = Elf_Addr;
        struct Header {
            uint32_t numBuckets, symndx, maskwords, shift2;
        } m_hdr;
        span<BloomWord> m_bloomFilters;
        span<uint32_t> m_buckets, m_table;
    };
    GnuHashTable parseGnuHashTable(span<char> gh);

    struct HashTable {
        struct Header {
            uint32_t numBuckets, nchain;
        } m_hdr;
        span<uint32_t> m_buckets, m_chain;
    };
    HashTable parseHashTable(span<char> gh);

    void rebuildGnuHashTable(span<char> strTab, span<Elf_Sym> dynsyms);
    void rebuildHashTable(span<char> strTab, span<Elf_Sym> dynsyms);

    using Elf_Rel_Info = decltype(Elf_Rel::r_info);

    uint32_t rel_getSymId(const Elf_Rel_Info& info) const
    {
        if constexpr (std::is_same_v<Elf_Rel, Elf64_Rel>)
            return ELF64_R_SYM(info);
        else
            return ELF32_R_SYM(info);
    }

    Elf_Rel_Info rel_setSymId(Elf_Rel_Info info, uint32_t id) const
    {
        if constexpr (std::is_same_v<Elf_Rel, Elf64_Rel>)
        {
            constexpr Elf_Rel_Info idmask = (~Elf_Rel_Info()) << 32;
            info = (info & ~idmask) | (Elf_Rel_Info(id) << 32);
        }
        else
        {
            constexpr Elf_Rel_Info idmask = (~Elf_Rel_Info()) << 8;
            info = (info & ~idmask) | (Elf_Rel_Info(id) << 8);
        }
        return info;
    }


    void clearSymbolVersions(const std::set<std::string> & syms);

    enum class ExecstackMode { print, set, clear };

    void modifyExecstack(ExecstackMode op);

private:

    /* Convert an integer in big or little endian representation (as
       specified by the ELF header) to this platform's integer
       representation. */
    template<class I>
    constexpr I rdi(I i) const noexcept;

    /* Convert back to the ELF representation. */
    template<class I, class U>
    constexpr inline I wri(I & t, U i) const
    {
        I val = static_cast<I>(i);
        if (static_cast<U>(val) != i)            
            throw std::runtime_error { "value truncation" };
        t = rdi(val);
        return val;
    }

    [[nodiscard]] Elf_Ehdr *hdr() noexcept {
      return reinterpret_cast<Elf_Ehdr *>(fileContents->data());
    }

    [[nodiscard]] const Elf_Ehdr *hdr() const noexcept {
      return reinterpret_cast<const Elf_Ehdr *>(fileContents->data());
    }
};<|MERGE_RESOLUTION|>--- conflicted
+++ resolved
@@ -111,15 +111,11 @@
 
     [[nodiscard]] std::optional<std::reference_wrapper<const Elf_Shdr>> tryFindSectionHeader(const SectionName & sectionName) const;
 
-<<<<<<< HEAD
     template<class T> span<T> getSectionSpan(const Elf_Shdr & shdr) const;
     template<class T> span<T> getSectionSpan(const SectionName & sectionName);
     template<class T> span<T> tryGetSectionSpan(const SectionName & sectionName);
 
-    unsigned int getSectionIndex(const SectionName & sectionName);
-=======
     [[nodiscard]] unsigned int getSectionIndex(const SectionName & sectionName) const;
->>>>>>> e37f892b
 
     std::string & replaceSection(const SectionName & sectionName,
         unsigned int size);
