--- conflicted
+++ resolved
@@ -109,17 +109,12 @@
 
     const Elf_Shdr & findSectionHeader(const SectionName & sectionName) const;
 
-<<<<<<< HEAD
     [[nodiscard]] std::optional<std::reference_wrapper<const Elf_Shdr>> tryFindSectionHeader(const SectionName & sectionName) const;
 
     template<class T> span<T> getSectionSpan(const Elf_Shdr & shdr) const;
     template<class T> span<T> getSectionSpan(const SectionName & sectionName);
     template<class T> span<T> tryGetSectionSpan(const SectionName & sectionName);
 
-=======
-    [[nodiscard]] std::optional<std::reference_wrapper<Elf_Shdr>> tryFindSectionHeader(const SectionName & sectionName);
-
->>>>>>> 3449f5fa
     [[nodiscard]] unsigned int getSectionIndex(const SectionName & sectionName) const;
 
     std::string & replaceSection(const SectionName & sectionName,
@@ -142,11 +137,7 @@
 
     void rewriteSections(bool force = false);
 
-<<<<<<< HEAD
     [[nodiscard]] std::string getInterpreter() const;
-=======
-    [[nodiscard]] std::string getInterpreter();
->>>>>>> 3449f5fa
 
     typedef enum { printOsAbi, replaceOsAbi } osAbiMode;
 
@@ -291,11 +282,7 @@
     constexpr inline I wri(I & t, U i) const
     {
         I val = static_cast<I>(i);
-<<<<<<< HEAD
-        if (static_cast<U>(val) != i)            
-=======
         if (static_cast<U>(val) != i)
->>>>>>> 3449f5fa
             throw std::runtime_error { "value truncation" };
         t = rdi(val);
         return val;
