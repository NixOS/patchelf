--- conflicted
+++ resolved
@@ -1,6 +1,5 @@
 # Release History
 
-<<<<<<< HEAD
 ## 0.16.2 (Yet to be released)
 
 The release combines the 0.15.1 through 0.15.4 backports with 0.16.1.
@@ -22,7 +21,7 @@
 
 (These notes are the remainder of 0.16.0 that was not backported to 0.15.3.
 Originally, 0.16.0 was branched from 0.15.0, and those changes were fresh in this release, having never been backported.)
-=======
+
 ## 0.15.5 (August 12, 2025)
 
 Bugfix backports from 0.18.0:
@@ -33,7 +32,6 @@
 
 * Fix page size constants for Itanium and SPARC.
 * Fix Out-of-bounds read in the function `modifySoname` by @yairKoskas in https://github.com/NixOS/patchelf/pull/451
->>>>>>> cac8c90e
 
 ## 0.15.4 (August 12, 2025)
 
