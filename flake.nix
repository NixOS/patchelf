{
  description = "A tool for modifying ELF executables and libraries";

<<<<<<< HEAD
  inputs.nixpkgs.url = "nixpkgs/nixpkgs-unstable";
=======
  inputs.nixpkgs.url = "github:NixOS/nixpkgs/nixpkgs-unstable";
>>>>>>> edec2a9a

  # dev tooling
  inputs.flake-parts.url = "github:hercules-ci/flake-parts";
  inputs.git-hooks-nix.url = "github:cachix/git-hooks.nix";
  # work around https://github.com/NixOS/nix/issues/7730
  inputs.flake-parts.inputs.nixpkgs-lib.follows = "nixpkgs";
  inputs.git-hooks-nix.inputs.nixpkgs.follows = "nixpkgs";
  inputs.git-hooks-nix.inputs.nixpkgs-stable.follows = "nixpkgs";
  # work around 7730 and https://github.com/NixOS/nix/issues/7807
  inputs.git-hooks-nix.inputs.flake-compat.follows = "";
  inputs.git-hooks-nix.inputs.gitignore.follows = "";

  outputs =
    inputs@{ self, nixpkgs, ... }:

    let
<<<<<<< HEAD
      supportedSystems = [ "x86_64-linux" "i686-linux" "aarch64-linux" ];
      forAllSystems = nixpkgs.lib.genAttrs supportedSystems;

      version = nixpkgs.lib.removeSuffix "\n" (builtins.readFile ./version);
      pkgs = nixpkgs.legacyPackages.x86_64-linux;


      patchelfFor = pkgs: let
        # this is only
      in pkgs.callPackage ./patchelf.nix {
        inherit version;
        src = self;
      };

    in

=======
      inherit (nixpkgs) lib;

      supportedSystems = [
        "x86_64-linux"
        "i686-linux"
        "aarch64-linux"
      ];
      forAllSystems = lib.genAttrs supportedSystems;

      version = lib.removeSuffix "\n" (builtins.readFile ./version);
      pkgs = nixpkgs.legacyPackages.x86_64-linux;

      baseSrcFiles = [
        ./COPYING
        ./README.md
        ./patchelf.1
        ./patchelf.spec.in
        (lib.fileset.difference ./src (
          lib.fileset.unions [
            ./src/Makefile.am
            ./src/CMakeLists.txt
            ./src/meson.build
          ]
        ))
        (lib.fileset.difference ./tests (
          lib.fileset.unions [
            ./tests/Makefile.am
            #./tests/CMakeLists.txt
            #./tests/meson.build
          ]
        ))
        ./version
      ];

      autotoolsSrcFiles = [
        ./Makefile.am
        ./src/Makefile.am
        ./tests/Makefile.am
        ./configure.ac
        ./m4
      ];

      cmakeSrcFiles = [
        ./CMakeLists.txt
        ./src/CMakeLists.txt
        #./tests/CMakeLists.txt
      ];

      mesonSrcFiles = [
        ./meson.build
        ./meson.options
        ./src/meson.build
        #./tests/meson.build
      ];

      autotoolsSrc = lib.fileset.toSource {
        root = ./.;
        fileset = lib.fileset.unions (baseSrcFiles ++ autotoolsSrcFiles);
      };

      patchelfFor =
        pkgs:
        pkgs.callPackage ./package-autotools.nix {
          inherit version;
          src = autotoolsSrc;
        };

      # We don't apply flake-parts to the whole flake so that non-development attributes
      # load without fetching any development inputs.
      devFlake = inputs.flake-parts.lib.mkFlake { inherit inputs; } {
        imports = [ ./maintainers/flake-module.nix ];
        systems = supportedSystems;
        perSystem =
          { system, ... }:
          {
            _module.args.pkgs = nixpkgs.legacyPackages.${system};
          };
      };

    in

>>>>>>> edec2a9a
    {
      overlays.default = final: prev: {
        patchelf-new-musl = patchelfFor final.pkgsMusl;
        patchelf-new = patchelfFor final;
      };

      hydraJobs = {
        tarball = pkgs.releaseTools.sourceTarball rec {
          name = "patchelf-tarball";
          inherit version;
          src = lib.fileset.toSource {
            root = ./.;
            fileset = lib.fileset.unions (baseSrcFiles ++ autotoolsSrcFiles ++ cmakeSrcFiles ++ mesonSrcFiles);
          };
          versionSuffix = ""; # obsolete
          preAutoconf = "echo ${version} > version";

          # portable configure shouldn't have a shebang pointing to the nix store
          postConfigure = ''
            sed -i '1s|^.*$|#!/bin/sh|' ./configure
          '';
          postDist = ''
            cp README.md $out/
            echo "doc readme $out/README.md" >> $out/nix-support/hydra-build-products
          '';
        };

        coverage =
          (pkgs.releaseTools.coverageAnalysis {
            name = "patchelf-coverage";
            src = self.hydraJobs.tarball;
<<<<<<< HEAD
            lcovFilter = ["*/tests/*"];
          }).overrideAttrs (old: {
            preCheck = ''
              # coverage cflag breaks this target
              NIX_CFLAGS_COMPILE=''${NIX_CFLAGS_COMPILE//--coverage} make -C tests phdr-corruption.so
            '';
          });

        build = forAllSystems (system: self.packages.${system}.patchelf);
        build-sanitized = forAllSystems (system: self.packages.${system}.patchelf.overrideAttrs (old: {
          configureFlags = [ "--with-asan " "--with-ubsan" ];
          # -Wno-unused-command-line-argument is for clang, which does not like
          # our cc wrapper arguments
          CFLAGS = "-Werror -Wno-unused-command-line-argument";
        }));

        # x86_64-linux seems to be only working clangStdenv at the moment
        build-sanitized-clang = nixpkgs.lib.genAttrs [ "x86_64-linux" ] (system: self.hydraJobs.build-sanitized.${system}.override {
          stdenv = nixpkgs.legacyPackages.${system}.llvmPackages_latest.libcxxStdenv;
        });

        # To get mingw compiler from hydra cache
        inherit (self.packages.x86_64-linux) patchelf-win32 patchelf-win64;

        release = pkgs.releaseTools.aggregate
          { name = "patchelf-${self.hydraJobs.tarball.version}";
            constituents =
              [ self.hydraJobs.tarball
                self.hydraJobs.build.x86_64-linux
                self.hydraJobs.build.i686-linux
                # FIXME: add aarch64 emulation to our github action...
                #self.hydraJobs.build.aarch64-linux
                self.hydraJobs.build-sanitized.x86_64-linux
                #self.hydraJobs.build-sanitized.aarch64-linux
                self.hydraJobs.build-sanitized.i686-linux
                self.hydraJobs.build-sanitized-clang.x86_64-linux
              ];
            meta.description = "Release-critical builds";
          };
=======
            lcovFilter = [ "*/tests/*" ];
          }).overrideAttrs
            (old: {
              preCheck = ''
                # coverage cflag breaks this target
                NIX_CFLAGS_COMPILE=''${NIX_CFLAGS_COMPILE//--coverage} make -C tests phdr-corruption.so
              '';
            });

        build = forAllSystems (system: self.packages.${system}.patchelf);
        build-sanitized = forAllSystems (
          system:
          self.packages.${system}.patchelf.overrideAttrs (old: {
            configureFlags = [
              "--with-asan "
              "--with-ubsan"
            ];
            # -Wno-unused-command-line-argument is for clang, which does not like
            # our cc wrapper arguments
            CFLAGS = "-Werror -Wno-unused-command-line-argument";
          })
        );

        build-cmake = forAllSystems (system: self.packages.${system}.patchelf-cmake);

        build-meson = forAllSystems (system: self.packages.${system}.patchelf-meson);

        # x86_64-linux seems to be only working clangStdenv at the moment
        build-sanitized-clang = lib.genAttrs [ "x86_64-linux" ] (
          system:
          self.hydraJobs.build-sanitized.${system}.override {
            stdenv = nixpkgs.legacyPackages.${system}.llvmPackages_latest.libcxxStdenv;
          }
        );
>>>>>>> edec2a9a

        # To get mingw compiler from hydra cache
        inherit (self.packages.x86_64-linux) patchelf-win32 patchelf-win64;

        release = pkgs.releaseTools.aggregate {
          name = "patchelf-${self.hydraJobs.tarball.version}";
          constituents = [
            self.hydraJobs.tarball
            self.hydraJobs.build.x86_64-linux
            self.hydraJobs.build.i686-linux
            self.hydraJobs.build-cmake.x86_64-linux
            self.hydraJobs.build-meson.x86_64-linux
            # FIXME: add aarch64 emulation to our github action...
            #self.hydraJobs.build.aarch64-linux
            self.hydraJobs.build-sanitized.x86_64-linux
            #self.hydraJobs.build-sanitized.aarch64-linux
            self.hydraJobs.build-sanitized.i686-linux
            self.hydraJobs.build-sanitized-clang.x86_64-linux
          ];
          meta.description = "Release-critical builds";
        };

<<<<<<< HEAD
      devShells = forAllSystems (system: {
        glibc = self.packages.${system}.patchelf;
        default = self.devShells.${system}.glibc;
      } // nixpkgs.lib.optionalAttrs (system != "i686-linux") {
        musl = self.packages.${system}.patchelf-musl;
      });

      packages = forAllSystems (system: let
        pkgs = nixpkgs.legacyPackages.${system};
      in {
        patchelf = patchelfFor pkgs;
        default = self.packages.${system}.patchelf;

        # This is a good test to see if packages can be cross-compiled. It also
        # tests if our testsuite uses target-prefixed executable names.
        patchelf-musl-cross = patchelfFor pkgs.pkgsCross.musl64;
        patchelf-netbsd-cross = patchelfFor pkgs.pkgsCross.x86_64-netbsd;

        patchelf-win32 = (patchelfFor pkgs.pkgsCross.mingw32).overrideAttrs (old: {
          NIX_CFLAGS_COMPILE = "-static";
        });
        patchelf-win64 = (patchelfFor pkgs.pkgsCross.mingwW64).overrideAttrs (old: {
          NIX_CFLAGS_COMPILE = "-static";
        });
      } // nixpkgs.lib.optionalAttrs (system != "i686-linux") {
        patchelf-musl = patchelfFor nixpkgs.legacyPackages.${system}.pkgsMusl;
      });
=======
      };

      checks = forAllSystems (
        system:
        {
          build = self.hydraJobs.build.${system};
        }
        // devFlake.checks.${system} or { }
      );

      devShells = forAllSystems (
        system:
        let
          mkShell =
            patchelf:
            patchelf.overrideAttrs (
              old:
              let
                pkgs = nixpkgs.legacyPackages.${system};
                modular = devFlake.getSystem pkgs.stdenv.buildPlatform.system;
              in
              {
                env = (old.env or { }) // {
                  _NIX_PRE_COMMIT_HOOKS_CONFIG = "${(pkgs.formats.yaml { }).generate "pre-commit-config.yaml"
                    modular.pre-commit.settings.rawConfig
                  }";
                };
                nativeBuildInputs = (old.nativeBuildInputs or [ ]) ++ [
                  #pkgs.buildPackages.cmake
                  #pkgs.buildPackages.meson
                  #pkgs.buildPackages.ninja
                  modular.pre-commit.settings.package
                  (pkgs.buildPackages.writeScriptBin "pre-commit-hooks-install" modular.pre-commit.settings.installationScript)
                ];
              }
            );
        in
        {
          glibc = mkShell self.packages.${system}.patchelf;
          default = self.devShells.${system}.glibc;
        }
        // lib.optionalAttrs (system != "i686-linux") {
          musl = mkShell self.packages.${system}.patchelf-musl;
        }
      );

      packages = forAllSystems (
        system:
        let
          pkgs = nixpkgs.legacyPackages.${system};

          patchelfForWindowsStatic =
            pkgs:
            (pkgs.callPackage ./package-autotools.nix {
              inherit version;
              src = autotoolsSrc;
              # On windows we use win32 threads to get a static binary,
              # otherwise `-static` below doesn't work.
              stdenv = pkgs.stdenv.override (old: {
                cc = old.cc.override (old: {
                  cc = old.cc.override {
                    threadsCross = {
                      model = "win32";
                      package = null;
                    };
                  };
                });
              });
            }).overrideAttrs
              (old: {
                NIX_CFLAGS_COMPILE = "-static";
              });
        in
        {
          patchelf = patchelfFor pkgs;
          default = self.packages.${system}.patchelf;

          patchelf-cmake = pkgs.callPackage ./package-cmake.nix {
            inherit version;
            src = lib.fileset.toSource {
              root = ./.;
              fileset = lib.fileset.unions (baseSrcFiles ++ cmakeSrcFiles);
            };
          };

          patchelf-meson = pkgs.callPackage ./package-meson.nix {
            inherit version;
            src = lib.fileset.toSource {
              root = ./.;
              fileset = lib.fileset.unions (baseSrcFiles ++ mesonSrcFiles);
            };
          };

          # This is a good test to see if packages can be cross-compiled. It also
          # tests if our testsuite uses target-prefixed executable names.
          patchelf-musl-cross = patchelfFor pkgs.pkgsCross.musl64;
          patchelf-netbsd-cross = patchelfFor pkgs.pkgsCross.x86_64-netbsd;
          patchelf-win32 = patchelfForWindowsStatic pkgs.pkgsCross.mingw32;
          patchelf-win64 = patchelfForWindowsStatic pkgs.pkgsCross.mingwW64;
        }
        // lib.optionalAttrs (system != "i686-linux") {
          patchelf-musl = patchelfFor nixpkgs.legacyPackages.${system}.pkgsMusl;
        }
      );
>>>>>>> edec2a9a

    };
}<|MERGE_RESOLUTION|>--- conflicted
+++ resolved
@@ -1,11 +1,7 @@
 {
   description = "A tool for modifying ELF executables and libraries";
 
-<<<<<<< HEAD
-  inputs.nixpkgs.url = "nixpkgs/nixpkgs-unstable";
-=======
   inputs.nixpkgs.url = "github:NixOS/nixpkgs/nixpkgs-unstable";
->>>>>>> edec2a9a
 
   # dev tooling
   inputs.flake-parts.url = "github:hercules-ci/flake-parts";
@@ -22,24 +18,6 @@
     inputs@{ self, nixpkgs, ... }:
 
     let
-<<<<<<< HEAD
-      supportedSystems = [ "x86_64-linux" "i686-linux" "aarch64-linux" ];
-      forAllSystems = nixpkgs.lib.genAttrs supportedSystems;
-
-      version = nixpkgs.lib.removeSuffix "\n" (builtins.readFile ./version);
-      pkgs = nixpkgs.legacyPackages.x86_64-linux;
-
-
-      patchelfFor = pkgs: let
-        # this is only
-      in pkgs.callPackage ./patchelf.nix {
-        inherit version;
-        src = self;
-      };
-
-    in
-
-=======
       inherit (nixpkgs) lib;
 
       supportedSystems = [
@@ -121,7 +99,6 @@
 
     in
 
->>>>>>> edec2a9a
     {
       overlays.default = final: prev: {
         patchelf-new-musl = patchelfFor final.pkgsMusl;
@@ -153,47 +130,6 @@
           (pkgs.releaseTools.coverageAnalysis {
             name = "patchelf-coverage";
             src = self.hydraJobs.tarball;
-<<<<<<< HEAD
-            lcovFilter = ["*/tests/*"];
-          }).overrideAttrs (old: {
-            preCheck = ''
-              # coverage cflag breaks this target
-              NIX_CFLAGS_COMPILE=''${NIX_CFLAGS_COMPILE//--coverage} make -C tests phdr-corruption.so
-            '';
-          });
-
-        build = forAllSystems (system: self.packages.${system}.patchelf);
-        build-sanitized = forAllSystems (system: self.packages.${system}.patchelf.overrideAttrs (old: {
-          configureFlags = [ "--with-asan " "--with-ubsan" ];
-          # -Wno-unused-command-line-argument is for clang, which does not like
-          # our cc wrapper arguments
-          CFLAGS = "-Werror -Wno-unused-command-line-argument";
-        }));
-
-        # x86_64-linux seems to be only working clangStdenv at the moment
-        build-sanitized-clang = nixpkgs.lib.genAttrs [ "x86_64-linux" ] (system: self.hydraJobs.build-sanitized.${system}.override {
-          stdenv = nixpkgs.legacyPackages.${system}.llvmPackages_latest.libcxxStdenv;
-        });
-
-        # To get mingw compiler from hydra cache
-        inherit (self.packages.x86_64-linux) patchelf-win32 patchelf-win64;
-
-        release = pkgs.releaseTools.aggregate
-          { name = "patchelf-${self.hydraJobs.tarball.version}";
-            constituents =
-              [ self.hydraJobs.tarball
-                self.hydraJobs.build.x86_64-linux
-                self.hydraJobs.build.i686-linux
-                # FIXME: add aarch64 emulation to our github action...
-                #self.hydraJobs.build.aarch64-linux
-                self.hydraJobs.build-sanitized.x86_64-linux
-                #self.hydraJobs.build-sanitized.aarch64-linux
-                self.hydraJobs.build-sanitized.i686-linux
-                self.hydraJobs.build-sanitized-clang.x86_64-linux
-              ];
-            meta.description = "Release-critical builds";
-          };
-=======
             lcovFilter = [ "*/tests/*" ];
           }).overrideAttrs
             (old: {
@@ -228,7 +164,6 @@
             stdenv = nixpkgs.legacyPackages.${system}.llvmPackages_latest.libcxxStdenv;
           }
         );
->>>>>>> edec2a9a
 
         # To get mingw compiler from hydra cache
         inherit (self.packages.x86_64-linux) patchelf-win32 patchelf-win64;
@@ -251,35 +186,6 @@
           meta.description = "Release-critical builds";
         };
 
-<<<<<<< HEAD
-      devShells = forAllSystems (system: {
-        glibc = self.packages.${system}.patchelf;
-        default = self.devShells.${system}.glibc;
-      } // nixpkgs.lib.optionalAttrs (system != "i686-linux") {
-        musl = self.packages.${system}.patchelf-musl;
-      });
-
-      packages = forAllSystems (system: let
-        pkgs = nixpkgs.legacyPackages.${system};
-      in {
-        patchelf = patchelfFor pkgs;
-        default = self.packages.${system}.patchelf;
-
-        # This is a good test to see if packages can be cross-compiled. It also
-        # tests if our testsuite uses target-prefixed executable names.
-        patchelf-musl-cross = patchelfFor pkgs.pkgsCross.musl64;
-        patchelf-netbsd-cross = patchelfFor pkgs.pkgsCross.x86_64-netbsd;
-
-        patchelf-win32 = (patchelfFor pkgs.pkgsCross.mingw32).overrideAttrs (old: {
-          NIX_CFLAGS_COMPILE = "-static";
-        });
-        patchelf-win64 = (patchelfFor pkgs.pkgsCross.mingwW64).overrideAttrs (old: {
-          NIX_CFLAGS_COMPILE = "-static";
-        });
-      } // nixpkgs.lib.optionalAttrs (system != "i686-linux") {
-        patchelf-musl = patchelfFor nixpkgs.legacyPackages.${system}.pkgsMusl;
-      });
-=======
       };
 
       checks = forAllSystems (
@@ -384,7 +290,6 @@
           patchelf-musl = patchelfFor nixpkgs.legacyPackages.${system}.pkgsMusl;
         }
       );
->>>>>>> edec2a9a
 
     };
 }